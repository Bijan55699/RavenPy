--- conflicted
+++ resolved
@@ -9,22 +9,8 @@
 from ravenpy.models.commands import (
     BaseValueCommand,
     GriddedForcingCommand,
+    MonthlyAverageCommand,
     RainCorrection,
-<<<<<<< HEAD
-=======
-)
-from ravenpy.models.rv import (  # RVT,
-    RV,
-    RVC,
-    RVH,
-    RVI,
-    RVP,
-    MonthlyAverage,
-    Ost,
-    RavenNcData,
-    RVFile,
-    isinstance_namedtuple,
->>>>>>> 6d9e6ae3
 )
 from ravenpy.models.rv import RV, RVC, RVH, RVI, RVP, Ost, RVFile, isinstance_namedtuple
 from ravenpy.utilities.testdata import get_local_testdata
