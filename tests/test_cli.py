import re

from click.testing import CliRunner

from ravenpy.cli import generate_grid_weights
from ravenpy.utilities.testdata import get_local_testdata


def test_generate_grid_weights_with_nc_input_and_2d_coords():
    runner = CliRunner()
    params = [
        get_local_testdata("raven-routing-sample/VIC_streaminputs.nc"),
        get_local_testdata("raven-routing-sample/finalcat_hru_info.zip"),
    ]
    params = map(str, params)

    result = runner.invoke(generate_grid_weights, params)

    assert result.exit_code == 0
    assert not result.exception
    assert ":NumberHRUs 51" in result.output
    assert ":NumberGridCells 100" in result.output
<<<<<<< HEAD

=======
>>>>>>> c8863974
    assert len(result.output.split("\n")) == 218

    # check derived weights
    weight = float(re.search("1 52 (.+)", result.output).group(1))
    assert abs(weight - 0.2610203097218425) < 1e-04


def test_generate_grid_weights_with_multiple_subids():
    # currently exactly same output as "test_generate_grid_weights_with_nc_input_and_2d_coords"
    # needs a "routing-file-path" with multiple gauges
    runner = CliRunner()
    params = [
        get_local_testdata("raven-routing-sample/VIC_streaminputs.nc"),
        get_local_testdata("raven-routing-sample/finalcat_hru_info.zip"),
        "-s",
        "7202",
        "-s",
        "6248",
    ]
    params = map(str, params)

    result = runner.invoke(generate_grid_weights, params)

    assert result.exit_code == 0
    assert not result.exception
    assert ":NumberHRUs 51" in result.output
    assert ":NumberGridCells 100" in result.output
    assert len(result.output.split("\n")) == 218

    # check derived weights
    weight = float(re.search("1 52 (.+)", result.output).group(1))
    assert abs(weight - 0.2610203097218425) < 1e-04


def test_generate_grid_weights_with_nc_input_and_1d_coords():
    runner = CliRunner()
    params = [
        get_local_testdata("raven-routing-sample/era5-test-dataset-crop.nc"),
        get_local_testdata("raven-routing-sample/finalcat_hru_info.zip"),
        "--var-names",
        "longitude",
        "latitude",
    ]
    params = map(str, params)

    result = runner.invoke(generate_grid_weights, params)

    assert result.exit_code == 0
    assert not result.exception
    assert ":NumberHRUs 51" in result.output
    assert ":NumberGridCells 9801" in result.output
    assert len(result.output.split("\n")) == 130

    # check derived weights
    weight = float(re.search("4 3731 (.+)", result.output).group(1))
    assert abs(weight - 0.0034512752779023515) < 1e-04


def test_generate_grid_weights_with_shp_input():
    runner = CliRunner()
    params = [
        get_local_testdata("raven-routing-sample/OTT_sub.zip"),
        get_local_testdata("raven-routing-sample/finalcat_hru_info.zip"),
    ]
    params = map(str, params)

    result = runner.invoke(generate_grid_weights, params)

    assert result.exit_code == 0
    assert not result.exception
    assert ":NumberHRUs 51" in result.output
    assert ":NumberGridCells 810" in result.output
    assert len(result.output.split("\n")) == 232

    # check derived weights
    weight = float(re.search("13 238 (.+)", result.output).group(1))
    assert abs(weight - 0.5761414847779369) < 1e-04


def test_generate_grid_weights_with_weight_rescaling():
    runner = CliRunner()
    params = [
        get_local_testdata("raven-routing-sample/OTT_sub.zip"),
        get_local_testdata("raven-routing-sample/finalcat_hru_info.zip"),
        "--area-error-threshold",
        "0.42",
    ]
    params = map(str, params)

    result = runner.invoke(generate_grid_weights, params)

    assert result.exit_code == 0
    assert not result.exception
    assert ":NumberHRUs 51" in result.output
    assert ":NumberGridCells 810" in result.output
    assert len(result.output.split("\n")) == 232

    # check derived weights
    weight = float(re.search("13 238 (.+)", result.output).group(1))
    assert abs(weight - 0.9851111335377887) < 1e-04<|MERGE_RESOLUTION|>--- conflicted
+++ resolved
@@ -20,10 +20,7 @@
     assert not result.exception
     assert ":NumberHRUs 51" in result.output
     assert ":NumberGridCells 100" in result.output
-<<<<<<< HEAD
 
-=======
->>>>>>> c8863974
     assert len(result.output.split("\n")) == 218
 
     # check derived weights
