import datetime as dt
import os
import tempfile
import zipfile
from dataclasses import replace
<<<<<<< HEAD
=======

>>>>>>> c8863974
import numpy as np
import pytest
import xarray as xr
from ravenpy.models.importers import (
    RoutingProductGridWeightImporter,
    RoutingProductShapefileImporter,
)

from ravenpy.models import (
    GR4JCN,
    GR4JCN_OST,
    HBVEC,
    HBVEC_OST,
    HMETS,
    HMETS_OST,
    MOHYSE,
    MOHYSE_OST,
    Raven,
    Routing,
)
from ravenpy.models.commands import HRUStateVariableTableCommandRecord
from ravenpy.utilities.testdata import get_local_testdata

from .common import _convert_2d

TS = get_local_testdata(
    "raven-gr4j-cemaneige/Salmon-River-Near-Prince-George_meteo_daily.nc"
)


@pytest.fixture
def input2d(tmpdir):
    """Convert 1D input to 2D output by copying all the time series along a new region dimension."""
    ds = _convert_2d(TS)
    fn_out = os.path.join(tmpdir, "input2d.nc")
    ds.to_netcdf(fn_out)
    return fn_out


def test_race():
    model1 = GR4JCN()
    model1.rvi.suppress_output = True
    model2 = GR4JCN()
    ost = GR4JCN_OST()

    assert model1.rvi.suppress_output.startswith(":SuppressOutput")
    assert model2.rvi.suppress_output == ""
    assert ost.rvi.suppress_output.startswith(":SuppressOutput")


class TestGR4JCN:
    def test_simple(self):
        model = GR4JCN(tempfile.mkdtemp())

        model.rvi.start_date = dt.datetime(2000, 1, 1)
        model.rvi.end_date = dt.datetime(2002, 1, 1)
        model.rvi.run_name = "test"

        model.rvh.name = "Salmon"
        model.rvh.area = "4250.6"
        model.rvh.elevation = "843.0"
        model.rvh.latitude = 54.4848
        model.rvh.longitude = -123.3659

        model.rvt.pr.deaccumulate = False

        model.rvp.params = model.params(0.529, -3.396, 407.29, 1.072, 16.9, 0.947)
        assert model.rvi.suppress_output == ""
        model(TS)

        d = model.diagnostics
        # yields NSE=0.???? for full period 1954-2010
        assert model.rvi.calendar == "GREGORIAN"
        # Check parser
        assert 1 in model.solution["HRUStateVariableTable"]["data"]

        np.testing.assert_almost_equal(d["DIAG_NASH_SUTCLIFFE"], -0.117301, 2)

        hds = model.q_sim
        assert hds.attrs["long_name"] == "Simulated outflows"

        # Check attributes
        assert model.hydrograph.attrs["model_id"] == "gr4jcn"

    def test_tags(self):
        model = GR4JCN(tempfile.mkdtemp())

        tags = model.tags
        assert "run_name" in tags

    def test_rvobjs(self):
        model = GR4JCN(tempfile.mkdtemp())
        a = model.rvobjs
        assert a

    def test_assign(self):
        model = GR4JCN()
        model.assign("run_name", "test")
        assert model.rvi.run_name == "test"

        model.assign("params", np.array([0.529, -3.396, 407.29, 1.072, 16.9, 0.947]))
        assert model.rvp.params.GR4J_X1 == 0.529

        model.assign("params", [0.529, -3.396, 407.29, 1.072, 16.9, 0.947])
        assert model.rvp.params.GR4J_X1 == 0.529

        model.assign("params", (0.529, -3.396, 407.29, 1.072, 16.9, 0.947))
        assert model.rvp.params.GR4J_X1 == 0.529

    def test_run(self):
        model = GR4JCN()
        model(
            TS,
            start_date=dt.datetime(2000, 1, 1),
            end_date=dt.datetime(2002, 1, 1),
            area=4250.6,
            elevation=843.0,
            latitude=54.4848,
            longitude=-123.3659,
            params=(0.529, -3.396, 407.29, 1.072, 16.9, 0.947),
            suppress_output=False,
        )
        d = model.diagnostics

        np.testing.assert_almost_equal(d["DIAG_NASH_SUTCLIFFE"], -0.117301, 2)

    # @pytest.mark.skip
    def test_overwrite(self):
        model = GR4JCN()
        model(
            TS,
            start_date=dt.datetime(2000, 1, 1),
            end_date=dt.datetime(2002, 1, 1),
            area=4250.6,
            elevation=843.0,
            latitude=54.4848,
            longitude=-123.3659,
            params=(0.529, -3.396, 407.29, 1.072, 16.9, 0.947),
        )
        assert model.rvi.suppress_output == ""

        qsim1 = model.q_sim.copy(deep=True)
        m1 = qsim1.mean()

        # This is only needed temporarily while we fix this: https://github.com/CSHS-CWRA/RavenPy/issues/4
        # Please remove when fixed!
        model.hydrograph.close()  # Needed with xarray 0.16.1

        model(TS, params=(0.5289, -3.397, 407.3, 1.071, 16.89, 0.948), overwrite=True)

        qsim2 = model.q_sim.copy(deep=True)
        m2 = qsim2.mean()

        # This is only needed temporarily while we fix this: https://github.com/CSHS-CWRA/RavenPy/issues/4
        # Please remove when fixed!
        model.hydrograph.close()  # Needed with xarray 0.16.1

        assert m1 != m2

        np.testing.assert_almost_equal(m1, m2, 1)

        d = model.diagnostics

        np.testing.assert_almost_equal(d["DIAG_NASH_SUTCLIFFE"], -0.117315, 2)

        # Set initial conditions explicitly
        model(
            TS,
            end_date=dt.datetime(2001, 2, 1),
            hru_state=HRUStateVariableTableCommandRecord(soil0=0),
            overwrite=True,
        )
        assert model.q_sim.isel(time=1).values[0] < qsim2.isel(time=1).values[0]

    def test_resume(self):
        model_ab = GR4JCN()
        kwargs = dict(
            area=4250.6,
            elevation=843.0,
            latitude=54.4848,
            longitude=-123.3659,
            params=(0.529, -3.396, 407.29, 1.072, 16.9, 0.947),
        )
        # Reference run
        model_ab(
            TS,
            run_name="run_ab",
            start_date=dt.datetime(2000, 1, 1),
            end_date=dt.datetime(2001, 1, 1),
            **kwargs
        )

        model_a = GR4JCN()
        model_a(
            TS,
            run_name="run_a",
            start_date=dt.datetime(2000, 1, 1),
            end_date=dt.datetime(2000, 7, 1),
            **kwargs
        )

        # Path to solution file from run A
        rvc = model_a.outputs["solution"]

        # Resume with final state from live model
        model_a.resume()

        model_a(
            TS,
            run_name="run_2",
            start_date=dt.datetime(2000, 7, 1),
            end_date=dt.datetime(2001, 1, 1),
            **kwargs
        )

        for key in ["Soil Water[0]", "Soil Water[1]"]:
            np.testing.assert_array_almost_equal(
                model_a.storage[key] - model_ab.storage[key], 0, 5
            )

        # Resume with final state from saved solution file
        model_b = GR4JCN()
        model_b.resume(
            rvc
        )  # <--------- And this is how you feed it to a brand new model.
        model_b(
            TS,
            run_name="run_2",
            start_date=dt.datetime(2000, 7, 1),
            end_date=dt.datetime(2001, 1, 1),
            **kwargs
        )

        for key in ["Soil Water[0]", "Soil Water[1]"]:
            np.testing.assert_array_almost_equal(
                model_b.storage[key] - model_ab.storage[key], 0, 5
            )

        # model.solution loads the solution in a dictionary. I expected the variables to be identical,
        # but some atmosphere related attributes are way off. Is it possible that `ATMOSPHERE` and `ATMOS_PRECIP` are
        # cumulative sums of precipitation over the run ?
        # assert model_b.solution == model_ab.solution # This does not work. Atmosphere attributes are off.

    def test_resume_earlier(self):
        """Check that we can resume a run with the start date set at another date than the time stamp in the
        solution."""
        kwargs = dict(
            area=4250.6,
            elevation=843.0,
            latitude=54.4848,
            longitude=-123.3659,
            params=(0.529, -3.396, 407.29, 1.072, 16.9, 0.947),
        )
        # Reference run
        model = GR4JCN()
        model(
            TS,
            run_name="run_a",
            start_date=dt.datetime(2000, 1, 1),
            end_date=dt.datetime(2000, 2, 1),
            **kwargs
        )

        s_a = model.storage["Soil Water[0]"].isel(time=-1)

        # Path to solution file from run A
        rvc = model.outputs["solution"]

        # Resume with final state from live model
        # We have two options to do this:
        # 1. Replace model template by solution file as is: model.resume()
        # 2. Replace variable in RVC class by parsed values: model.rvc.parse(rvc.read_text())
        # I think in many cases option 2 will prove simpler.

        model.rvc.parse(rvc.read_text())

        model(
            TS,
            run_name="run_b",
            start_date=dt.datetime(2000, 1, 1),
            end_date=dt.datetime(2000, 2, 1),
            **kwargs
        )

        s_b = model.storage["Soil Water[0]"].isel(time=-1)
        assert s_a != s_b

    def test_update_soil_water(self):
        kwargs = dict(
            area=4250.6,
            elevation=843.0,
            latitude=54.4848,
            longitude=-123.3659,
            params=(0.529, -3.396, 407.29, 1.072, 16.9, 0.947),
        )
        # Reference run
        model = GR4JCN()
        model(
            TS,
            run_name="run_a",
            start_date=dt.datetime(2000, 1, 1),
            end_date=dt.datetime(2000, 2, 1),
            **kwargs
        )

        s_0 = float(model.storage["Soil Water[0]"].isel(time=-1).values)
        s_1 = float(model.storage["Soil Water[1]"].isel(time=-1).values)

        hru_state = replace(model.rvc.hru_state, soil0=s_0, soil1=s_1)

        model(
            TS,
            run_name="run_b",
            start_date=dt.datetime(2000, 1, 1),
            end_date=dt.datetime(2000, 2, 1),
            hru_state=hru_state,
            **kwargs
        )

        assert s_0 != model.storage["Soil Water[0]"].isel(time=-1)
        assert s_1 != model.storage["Soil Water[1]"].isel(time=-1)

    def test_version(self):
        model = Raven()
        assert model.version == "3.0.1"

        model = GR4JCN()
        assert model.version == "3.0.1"

    def test_parallel_params(self):
        model = GR4JCN()
        model(
            TS,
            start_date=dt.datetime(2000, 1, 1),
            end_date=dt.datetime(2002, 1, 1),
            area=4250.6,
            elevation=843.0,
            latitude=54.4848,
            longitude=-123.3659,
            params=[
                (0.529, -3.396, 407.29, 1.072, 16.9, 0.947),
                (0.528, -3.4, 407.3, 1.07, 17, 0.95),
            ],
            suppress_output=False,
        )

        assert len(model.diagnostics) == 2
        assert model.hydrograph.dims["params"] == 2
        z = zipfile.ZipFile(model.outputs["rv_config"])
        assert len(z.filelist) == 10

    def test_parallel_basins(self, input2d):
        ts = input2d
        model = GR4JCN()
        model(
            ts,
            start_date=dt.datetime(2000, 1, 1),
            end_date=dt.datetime(2002, 1, 1),
            area=4250.6,
            elevation=843.0,
            latitude=54.4848,
            longitude=-123.3659,
            params=[0.529, -3.396, 407.29, 1.072, 16.9, 0.947],
            nc_index=[0, 0],
            name=["basin1", "basin2"],
            suppress_output=False,
        )

        assert len(model.diagnostics) == 2
        assert len(model.hydrograph.nbasins) == 2
        np.testing.assert_array_equal(
            model.hydrograph.basin_name[:], ["basin1", "basin2"]
        )
        z = zipfile.ZipFile(model.outputs["rv_config"])
        assert len(z.filelist) == 10


class TestGR4JCN_OST:
    def test_simple(self):
        model = GR4JCN_OST()
        params = (0.529, -3.396, 407.29, 1.072, 16.9, 0.053)
        low = (0.01, -15.0, 10.0, 0.0, 1.0, 0.0)
        high = (2.5, 10.0, 700.0, 7.0, 30.0, 1.0)

        model(
            TS,
            start_date=dt.datetime(1954, 1, 1),
            duration=208,
            area=4250.6,
            elevation=843.0,
            latitude=54.4848,
            longitude=-123.3659,
            params=params,
            lowerBounds=low,
            upperBounds=high,
            algorithm="DDS",
            random_seed=0,
            max_iterations=10,
        )

        d = model.diagnostics

        np.testing.assert_almost_equal(d["DIAG_NASH_SUTCLIFFE"], 0.50717, 4)

        # Random number seed: 123
        # Budget:             10
        # Algorithm:          DDS
        # :StartDate          1954-01-01 00:00:00
        # :Duration           208
        opt_para = model.calibrated_params
        opt_func = model.obj_func

        np.testing.assert_almost_equal(
            opt_para,
            [2.424726, 3.758972, 204.3856, 5.866946, 16.60408, 0.3728098],
            4,
            err_msg="calibrated parameter set is not matching expected value",
        )
        np.testing.assert_almost_equal(
            opt_func,
            -0.50717,
            4,
            err_msg="calibrated NSE is not matching expected value",
        )

        # # Random number seed: 123
        # # Budget:             50
        # # Algorithm:          DDS
        # # :StartDate          1954-01-01 00:00:00
        # # :Duration           20819
        # np.testing.assert_almost_equal( opt_para, [0.3243268,3.034247,407.2890,2.722774,12.18124,0.9468769], 4,
        #                                 err_msg='calibrated parameter set is not matching expected value')
        # np.testing.assert_almost_equal( opt_func, -0.5779910, 4,
        #                                 err_msg='calibrated NSE is not matching expected value')
        gr4j = GR4JCN()
        gr4j(
            TS,
            start_date=dt.datetime(1954, 1, 1),
            duration=208,
            area=4250.6,
            elevation=843.0,
            latitude=54.4848,
            longitude=-123.3659,
            params=model.calibrated_params,
        )
        np.testing.assert_almost_equal(
            gr4j.diagnostics["DIAG_NASH_SUTCLIFFE"], d["DIAG_NASH_SUTCLIFFE"]
        )


class TestHMETS:
    def test_simple(self):
        model = HMETS()
        params = (
            9.5019,
            0.2774,
            6.3942,
            0.6884,
            1.2875,
            5.4134,
            2.3641,
            0.0973,
            0.0464,
            0.1998,
            0.0222,
            -1.0919,
            2.6851,
            0.3740,
            1.0000,
            0.4739,
            0.0114,
            0.0243,
            0.0069,
            310.7211,
            916.1947,
        )

        model(
            TS,
            start_date=dt.datetime(2000, 1, 1),
            end_date=dt.datetime(2002, 1, 1),
            area=4250.6,
            elevation=843.0,
            latitude=54.4848,
            longitude=-123.3659,
            params=params,
            suppress_output=True,
        )

        d = model.diagnostics

        np.testing.assert_almost_equal(d["DIAG_NASH_SUTCLIFFE"], -3.0132, 4)


class TestHMETS_OST:
    def test_simple(self):
        model = HMETS_OST()
        params = (
            9.5019,
            0.2774,
            6.3942,
            0.6884,
            1.2875,
            5.4134,
            2.3641,
            0.0973,
            0.0464,
            0.1998,
            0.0222,
            -1.0919,
            2.6851,
            0.3740,
            1.0000,
            0.4739,
            0.0114,
            0.0243,
            0.0069,
            310.7211,
            916.1947,
        )
        low = (
            0.3,
            0.01,
            0.5,
            0.15,
            0.0,
            0.0,
            -2.0,
            0.01,
            0.0,
            0.01,
            0.005,
            -5.0,
            0.0,
            0.0,
            0.0,
            0.0,
            0.00001,
            0.0,
            0.00001,
            0.0,
            0.0,
        )
        high = (
            20.0,
            5.0,
            13.0,
            1.5,
            20.0,
            20.0,
            3.0,
            0.2,
            0.1,
            0.3,
            0.1,
            2.0,
            5.0,
            1.0,
            3.0,
            1.0,
            0.02,
            0.1,
            0.01,
            0.5,
            2.0,
        )

        model(
            TS,
            start_date=dt.datetime(1954, 1, 1),
            duration=208,
            area=4250.6,
            elevation=843.0,
            latitude=54.4848,
            longitude=-123.3659,
            params=params,
            lowerBounds=low,
            upperBounds=high,
            algorithm="DDS",
            random_seed=0,
            max_iterations=10,
        )

        d = model.diagnostics

        np.testing.assert_almost_equal(d["DIAG_NASH_SUTCLIFFE"], -1.43474, 4)

        opt_para = model.optimized_parameters
        opt_func = model.obj_func

        # # Random number seed: 123
        # # Budget:             50
        # # Algorithm:          DDS
        # # :StartDate          1954-01-01 00:00:00
        # # :Duration           20819
        # np.testing.assert_almost_equal( opt_para, [0.3243268,3.034247,407.2890,2.722774,12.18124,0.9468769], 4,
        #                                 err_msg='calibrated parameter set is not matching expected value')
        # np.testing.assert_almost_equal( opt_func, -0.5779910, 4,
        #                                 err_msg='calibrated NSE is not matching expected value')
        #
        # Random number seed: 123                         #
        # Budget:             10                          #      This is the setup used for testing:
        # Algorithm:          DDS                         #         shorter sim-period and lower budget
        # :StartDate          1954-01-01 00:00:00         #      First tested that example below matches
        # :Duration           208                         #

        expected_value = [
            1.777842e01,
            3.317211e00,
            5.727342e00,
            1.419491e00,
            1.382141e01,
            1.637954e01,
            7.166296e-01,
            1.389346e-01,
            2.620464e-02,
            2.245525e-01,
            2.839426e-02,
            -2.003810e00,
            9.479623e-01,
            4.803857e-01,
            2.524914e00,
            4.117232e-01,
            1.950058e-02,
            4.494123e-02,
            1.405815e-03,
            2.815803e-02,
            1.007823e00,
        ]
        np.testing.assert_almost_equal(
            opt_para,
            expected_value,
            4,
            err_msg="calibrated parameter set is not matching expected value",
        )
        np.testing.assert_almost_equal(
            opt_func,
            1.43474,
            4,
            err_msg="calibrated NSE is not matching expected value",
        )

        # # Random number seed: 123                       #
        # # Budget:             50                        #      This is the setup in the Wiki:
        # # Algorithm:          DDS                       #      https://github.com/Ouranosinc/raven/wiki/
        # # :StartDate          1954-01-01 00:00:00       #      Technical-Notes#example-setups-for-hmets
        # # :Duration           20819                     #
        # np.testing.assert_almost_equal(opt_para, [5.008045E+00, 7.960246E-02, 4.332698E+00, 4.978125E-01,
        #                                           1.997029E+00, 6.269773E-01, 1.516961E+00, 8.180383E-02,
        #                                           6.730663E-02, 2.137822E-02, 2.097163E-02, 1.773348E+00,
        #                                           3.036039E-01, 1.928524E-02, 1.758471E+00, 8.942299E-01,
        #                                           8.741980E-03, 5.036474E-02, 9.465804E-03, 1.851839E-01,
        #                                           1.653934E-01, 2.624006E+00, 8.868485E-02, 9.259195E+01,
        #                                           8.269670E+01], 4,
        #                                err_msg='calibrated parameter set is not matching expected value')
        # np.testing.assert_almost_equal(opt_func, -6.350490E-01, 4,
        #                                err_msg='calibrated NSE is not matching expected value')
        hmets = HMETS()
        hmets(
            TS,
            start_date=dt.datetime(1954, 1, 1),
            duration=208,
            area=4250.6,
            elevation=843.0,
            latitude=54.4848,
            longitude=-123.3659,
            params=model.calibrated_params,
        )

        np.testing.assert_almost_equal(
            hmets.diagnostics["DIAG_NASH_SUTCLIFFE"], d["DIAG_NASH_SUTCLIFFE"], 4
        )


class TestMOHYSE:
    def test_simple(self):
        model = MOHYSE()
        params = (
            1.0,
            0.0468,
            4.2952,
            2.658,
            0.4038,
            0.0621,
            0.0273,
            0.0453,
            0.9039,
            5.6167,
        )

        model(
            TS,
            start_date=dt.datetime(2000, 1, 1),
            end_date=dt.datetime(2002, 1, 1),
            area=4250.6,
            elevation=843.0,
            latitude=54.4848,
            longitude=-123.3659,
            params=params,
            suppress_output=True,
        )

        d = model.diagnostics
        np.testing.assert_almost_equal(d["DIAG_NASH_SUTCLIFFE"], 0.194612, 4)


class TestMOHYSE_OST:
    def test_simple(self):
        model = MOHYSE_OST()
        params = (
            1.0,
            0.0468,
            4.2952,
            2.658,
            0.4038,
            0.0621,
            0.0273,
            0.0453,
            0.9039,
            5.6167,
        )

        low_p = (0.01, 0.01, 0.01, -5.00, 0.01, 0.01, 0.01, 0.01, 0.01, 0.01)
        high_p = (20.0, 1.0, 20.0, 5.0, 0.5, 1.0, 1.0, 1.0, 15.0, 15.0)

        model(
            TS,
            start_date=dt.datetime(1954, 1, 1),
            duration=208,
            area=4250.6,
            elevation=843.0,
            latitude=54.4848,
            longitude=-123.3659,
            params=params,
            lowerBounds=low_p,
            upperBounds=high_p,
            algorithm="DDS",
            random_seed=0,
            max_iterations=10,
        )

        d = model.diagnostics
        np.testing.assert_almost_equal(d["DIAG_NASH_SUTCLIFFE"], 0.3826810, 4)

        opt_para = model.optimized_parameters
        opt_func = model.obj_func

        # # Random number seed: 123
        # # Budget:             50
        # # Algorithm:          DDS
        # # :StartDate          1954-01-01 00:00:00
        # # :Duration           20819
        # np.testing.assert_almost_equal( opt_para, [0.3243268,3.034247,407.2890,2.722774,12.18124,0.9468769], 4,
        #                                 err_msg='calibrated parameter set is not matching expected value')
        # np.testing.assert_almost_equal( opt_func, -0.5779910, 4,
        #                                 err_msg='calibrated NSE is not matching expected value')
        #
        # Random number seed: 123                         #
        # Budget:             10                          #      This is the setup used for testing:
        # Algorithm:          DDS                         #         shorter sim-period and lower budget
        # :StartDate          1954-01-01 00:00:00         #      First tested that example below matches
        # :Duration           208                         #
        np.testing.assert_almost_equal(
            opt_para,
            [
                7.721801e00,
                8.551484e-01,
                1.774571e01,
                1.627677e00,
                7.702450e-02,
                9.409600e-01,
                6.941596e-01,
                8.207870e-01,
                8.154455e00,
                1.018226e01,
            ],
            4,
            err_msg="calibrated parameter set is not matching expected value",
        )
        np.testing.assert_almost_equal(
            opt_func,
            -0.3826810,
            4,
            err_msg="calibrated NSE is not matching expected value",
        )

        # # Random number seed: 123                       #
        # # Budget:             50                        #      This is the setup in the Wiki:
        # # Algorithm:          DDS                       #      https://github.com/Ouranosinc/raven/wiki/
        # # :StartDate          1954-01-01 00:00:00       #      Technical-Notes#example-setups-for-mohyse
        # # :Duration           20819                     #
        # np.testing.assert_almost_equal(opt_para, [1.517286E+01, 7.112556E-01, 1.981243E+01, -4.193046E+00,
        #                                           1.791486E-01, 9.774897E-01, 5.353541E-01, 6.686806E-01,
        #                                           1.040908E+01, 1.132304E+01, 8.831552E-02], 4,
        #                                err_msg='calibrated parameter set is not matching expected value')
        # np.testing.assert_almost_equal(opt_func, -0.3857010, 4,
        #                                err_msg='calibrated NSE is not matching expected value')
        mohyse = MOHYSE()
        mohyse(
            TS,
            start_date=dt.datetime(1954, 1, 1),
            duration=208,
            area=4250.6,
            elevation=843.0,
            latitude=54.4848,
            longitude=-123.3659,
            params=model.calibrated_params,
        )

        np.testing.assert_almost_equal(
            mohyse.diagnostics["DIAG_NASH_SUTCLIFFE"], d["DIAG_NASH_SUTCLIFFE"], 4
        )


class TestHBVEC:
    def test_simple(self):
        model = HBVEC()
        params = (
            0.05984519,
            4.072232,
            2.001574,
            0.03473693,
            0.09985144,
            0.506052,
            3.438486,
            38.32455,
            0.4606565,
            0.06303738,
            2.277781,
            4.873686,
            0.5718813,
            0.04505643,
            0.877607,
            18.94145,
            2.036937,
            0.4452843,
            0.6771759,
            1.141608,
            1.024278,
        )

        model(
            TS,
            start_date=dt.datetime(2000, 1, 1),
            end_date=dt.datetime(2002, 1, 1),
            area=4250.6,
            elevation=843.0,
            latitude=54.4848,
            longitude=-123.3659,
            params=params,
            suppress_output=True,
        )

        d = model.diagnostics
        np.testing.assert_almost_equal(d["DIAG_NASH_SUTCLIFFE"], 0.0186633, 4)

    def test_evap(self):
        model = HBVEC()
        params = (
            0.05984519,
            4.072232,
            2.001574,
            0.03473693,
            0.09985144,
            0.506052,
            3.438486,
            38.32455,
            0.4606565,
            0.06303738,
            2.277781,
            4.873686,
            0.5718813,
            0.04505643,
            0.877607,
            18.94145,
            2.036937,
            0.4452843,
            0.6771759,
            1.141608,
            1.024278,
        )

        model(
            TS,
            start_date=dt.datetime(2000, 1, 1),
            end_date=dt.datetime(2002, 1, 1),
            area=4250.6,
            elevation=843.0,
            latitude=54.4848,
            longitude=-123.3659,
            params=params,
            suppress_output=True,
            evaporation="PET_OUDIN",
            ow_evaporation="PET_OUDIN",
        )


class TestHBVEC_OST:
    def test_simple(self):
        model = HBVEC_OST()
        params = (
            0.05984519,
            4.072232,
            2.001574,
            0.03473693,
            0.09985144,
            0.506052,
            3.438486,
            38.32455,
            0.4606565,
            0.06303738,
            2.277781,
            4.873686,
            0.5718813,
            0.04505643,
            0.877607,
            18.94145,
            2.036937,
            0.4452843,
            0.6771759,
            1.141608,
            1.024278,
        )

        low = (
            -3.0,
            0.0,
            0.0,
            0.0,
            0.0,
            0.3,
            0.0,
            0.0,
            0.01,
            0.05,
            0.01,
            0.0,
            0.0,
            0.0,
            0.0,
            0.0,
            0.01,
            0.0,
            0.05,
            0.8,
            0.8,
        )
        high = (
            3.0,
            8.0,
            8.0,
            0.1,
            1.0,
            1.0,
            7.0,
            100.0,
            1.0,
            0.1,
            6.0,
            5.0,
            5.0,
            0.2,
            1.0,
            30.0,
            3.0,
            2.0,
            1.0,
            1.5,
            1.5,
        )

        model(
            TS,
            start_date=dt.datetime(1954, 1, 1),
            duration=208,
            area=4250.6,
            elevation=843.0,
            latitude=54.4848,
            longitude=-123.3659,
            params=params,
            lowerBounds=low,
            upperBounds=high,
            algorithm="DDS",
            random_seed=0,
            max_iterations=10,
        )

        d = model.diagnostics
        np.testing.assert_almost_equal(d["DIAG_NASH_SUTCLIFFE"], -2.25991e-01, 4)

        opt_para = model.calibrated_params
        opt_func = model.obj_func

        # Random number seed: 123                         #
        # Budget:             10                          #      This is the setup used for testing:
        # Algorithm:          DDS                         #         shorter sim-period and lower budget
        # :StartDate          1954-01-01 00:00:00         #      First tested that example below matches
        # :Duration           208                         #
        np.testing.assert_almost_equal(
            opt_para,
            [
                -8.317931e-01,
                4.072232e00,
                2.001574e00,
                5.736299e-03,
                9.985144e-02,
                4.422529e-01,
                3.438486e00,
                8.055843e01,
                4.440133e-01,
                8.451082e-02,
                2.814201e00,
                7.327970e-01,
                1.119773e00,
                1.161223e-03,
                4.597179e-01,
                1.545857e01,
                1.223865e00,
                4.452843e-01,
                9.492006e-01,
                9.948123e-01,
                1.110682e00,
            ],
            4,
            err_msg="calibrated parameter set is not matching expected value",
        )
        np.testing.assert_almost_equal(
            opt_func,
            2.25991e-01,
            4,
            err_msg="calibrated NSE is not matching expected value",
        )

        # # Random number seed: 123                       #
        # # Budget:             50                        #      This is the setup in the Wiki:
        # # Algorithm:          DDS                       #      https://github.com/Ouranosinc/raven/wiki/
        # # :StartDate          1954-01-01 00:00:00       #      Technical-Notes#example-setups-for-environment-
        # # :Duration           20819                     #
        # np.testing.assert_almost_equal(opt_para, [5.984519E-02, 4.072232E+00, 2.001574E+00, 3.473693E-02,
        #                                           9.985144E-02, 5.060520E-01, 2.944343E+00, 3.832455E+01,
        #                                           4.606565E-01, 6.303738E-02, 2.277781E+00, 4.873686E+00,
        #                                           5.718813E-01, 4.505643E-02, 8.776511E-01, 1.894145E+01,
        #                                           2.036937E+00, 4.452843E-01, 6.771759E-01, 1.206053E+00,
        #                                           1.024278E+00], 4,
        #                                err_msg='calibrated parameter set is not matching expected value')
        # np.testing.assert_almost_equal(opt_func, -6.034670E-01, 4,
        #                                err_msg='calibrated NSE is not matching expected value')
        hbvec = HBVEC()
        hbvec(
            TS,
            start_date=dt.datetime(1954, 1, 1),
            duration=208,
            area=4250.6,
            elevation=843.0,
            latitude=54.4848,
            longitude=-123.3659,
            params=model.calibrated_params,
        )

        np.testing.assert_almost_equal(
            hbvec.diagnostics["DIAG_NASH_SUTCLIFFE"], d["DIAG_NASH_SUTCLIFFE"], 4
        )


class TestRouting:
    @pytest.mark.xfail
    def test_tutorial(self):
        shp = get_test_data("raven-routing-sample", "finalcat_hru_info.zip")[0]
        model = Routing()
        importer = RoutingProductShapefileImporter(shp)
        config = importer.extract()
        model(**config)

<|MERGE_RESOLUTION|>--- conflicted
+++ resolved
@@ -3,17 +3,10 @@
 import tempfile
 import zipfile
 from dataclasses import replace
-<<<<<<< HEAD
-=======
-
->>>>>>> c8863974
+
 import numpy as np
 import pytest
 import xarray as xr
-from ravenpy.models.importers import (
-    RoutingProductGridWeightImporter,
-    RoutingProductShapefileImporter,
-)
 
 from ravenpy.models import (
     GR4JCN,
@@ -28,6 +21,10 @@
     Routing,
 )
 from ravenpy.models.commands import HRUStateVariableTableCommandRecord
+from ravenpy.models.importers import (
+    RoutingProductGridWeightImporter,
+    RoutingProductShapefileImporter,
+)
 from ravenpy.utilities.testdata import get_local_testdata
 
 from .common import _convert_2d
@@ -1078,5 +1075,4 @@
         model = Routing()
         importer = RoutingProductShapefileImporter(shp)
         config = importer.extract()
-        model(**config)
-
+        model(**config)