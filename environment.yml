name: ravenpy-env
channels:
- conda-forge
- defaults
dependencies:
  - raven-hydro ==3.0.4.322
  - ostrich ==21.03.16
  - python >=3.7
  - affine
  - cf-xarray
  - click
  - climpred >=2.1
  - clisops >=0.6.3
  - dask <=2021.02.0
  - fiona
  - gdal >=3.0.0
  - geopandas >=0.9
  - lxml
  - matplotlib
  - numpy
  - owslib
  - pandas
  - pip
  - pydantic
  - pyproj>=3
  - rasterio
  - requests
  - rioxarray
  - scipy
  - scikit-learn ==0.24.1
  - shapely
  - statsmodels
<<<<<<< HEAD
  - xarray >=0.18
  - xclim >=0.26.1
=======
  - xarray==0.17
  - xclim>=0.23
>>>>>>> 2a52bcf6
  - xskillscore
  - pre-commit
  - setuptools >50.0
  - wheel
  - holoviews
  - hvplot<|MERGE_RESOLUTION|>--- conflicted
+++ resolved
@@ -10,7 +10,7 @@
   - cf-xarray
   - click
   - climpred >=2.1
-  - clisops >=0.6.3
+  - clisops >=0.6.4
   - dask <=2021.02.0
   - fiona
   - gdal >=3.0.0
@@ -30,13 +30,8 @@
   - scikit-learn ==0.24.1
   - shapely
   - statsmodels
-<<<<<<< HEAD
   - xarray >=0.18
   - xclim >=0.26.1
-=======
-  - xarray==0.17
-  - xclim>=0.23
->>>>>>> 2a52bcf6
   - xskillscore
   - pre-commit
   - setuptools >50.0
