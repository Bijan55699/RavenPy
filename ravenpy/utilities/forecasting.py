--- conflicted
+++ resolved
@@ -147,21 +147,12 @@
     # So forecasts warm-up will be from day 1 in the dataset to the forecast date.
     kwds["end_date"] = forecast_date - dt.timedelta(days=1)
 
-<<<<<<< HEAD
-     # Get RVC file if it exists, else compute it.
-    if len(kwds['rvc']) > 0:
-       rvc=kwds.pop('rvc')
-    else:
-       # Run model to get rvc file after warm-up using base meteo
-       rvc = get_raven_states(model_name, workdir=workdir, **kwds)
-=======
     # Get RVC file if it exists, else compute it.
     if len(kwds["rvc"]) > 0:
         rvc = kwds.pop("rvc")
     else:
         # Run model to get rvc file after warm-up using base meteo
         rvc = get_raven_states(model_name, workdir=workdir, **kwds)
->>>>>>> 625432f6
 
     # We need to check which years are long enough (ex: wrapping years, 365-day forecast starting in
     # September 2015 will need data up to August 2016 at least)
@@ -462,17 +453,10 @@
         )
 
         # Concatenate in the 'init' dimension.
-<<<<<<< HEAD
-        qsims=xr.concat([qsims,qsims_tmp],dim="init")
-    
-    qsims['lead']=list(range(1,forecast_duration+1))
-    
-=======
         qsims = xr.concat([qsims, qsims_tmp], dim="init")
 
     qsims["lead"] = list(range(1, forecast_duration + 1))
 
->>>>>>> 625432f6
     # Make the list of hindcast dates for populating the 'init' dimension coordinates.
     date_list = [
         forecast_date.replace(year=included_years[x])
