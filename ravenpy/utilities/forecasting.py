#!/usr/bin/env python3
# -*- coding: utf-8 -*-
"""
Created on Fri Jul 17 09:11:58 2020

@author: ets
"""

"""
Tools for hydrological forecasting
"""

import datetime as dt
import logging
import re
import warnings
<<<<<<< HEAD
import pdb
    
=======
from pathlib import Path

>>>>>>> 3ff0fc0a
import numpy as np
import pandas as pd
import xarray as xr
<<<<<<< HEAD
from xclim import subset
import climpred
from climpred import HindcastEnsemble, PerfectModelEnsemble
=======

try:
    import rioxarray
    from clisops.core import subset
except (ImportError, ModuleNotFoundError) as e:
    msg = (
        f"`{Path(__file__).stem}` requires installation of the RavenPy GIS libraries. These can be installed using the"
        " `pip install ravenpy[gis]` recipe or via Anaconda (`conda env -n ravenpy-env -f environment.yml`)"
        " from the RavenPy repository source files."
    )
    raise ImportError(msg) from e

>>>>>>> 3ff0fc0a
from ravenpy.models import get_model

LOGGER = logging.getLogger("PYWPS")


# TODO: Complete docstrings

# This function gets model states after running the model (i.e. states at the end of the run).
def get_raven_states(model, workdir=None, **kwds):
    """Get the RAVEN states file (.rvc file) after a model run.

    Parameters
    ----------
    model : {'HMETS', 'GR4JCN', 'MOHYSE', 'HBVEC'}
      Model name.
    kwds : {}
      Model configuration parameters, including the forcing files (ts).

    Returns
    -------
    rvc : {}
      Raven model forcing file

    """
    # Run the model and get the rvc file for future hotstart.
    m = get_model(model)(workdir=workdir)
    m(overwrite=True, **kwds)
    rvc = m.outputs["solution"]

    return rvc


# Do the actual forecasting step
def perform_forecasting_step(rvc, model, workdir=None, **kwds):
    """
    Function that might be useful eventually to do a forecast from a model setup.
    """
    # kwds includes 'ts', the forecast timeseries data
    # Setup the model
    m = get_model(model)(workdir=workdir)

    # Force the initial conditions
    m.resume(rvc)

    # Set the parameters, start dates, etc. required to run the model and run
    m(overwrite=True, **kwds)

    return m.q_sim


def perform_climatology_esp(
    model_name, forecast_date, forecast_duration, workdir=None, **kwds):
    """
    This function takes the model setup and name as well as forecast data and duration and returns
    an ESP forecast netcdf. The data comes from the climatology data and thus there is a mechanism
    to get the correct data from the time series and exclude the current year.

    Parameters
    ----------
    model_name : {'HMETS', 'MOHYSE', 'GR4JCN', 'HBVEC'}
      Model name to instantiate Raven model.
    forecast_date : datetime.datetime
      Date of the forecast issue.
    forecast_duration : int
      Number of days of forecast, forward looking.
    kwds : dict
      Raven model configuration parameters.

    Returns
    -------
    qsims
      Array of streamflow values from the ESP method along with list of member years

    """
    # Get the timeseries
    tsnc = xr.open_dataset(kwds["ts"])

    # Prepare model instance
    m = get_model(model_name)(workdir=workdir)

    # Now find the periods of time for warm-up and forecast and add to the model keywords as the defaults are failing
    # (nanoseconds datetimes do not like the year 0001...)
    start_date = pd.to_datetime(tsnc["time"][0].values)
    start_date = start_date.to_pydatetime()

    kwds["start_date"] = start_date

    # Forecasting from Feb 29th is not ideal, we will replace with Feb 28th.
    # Should not change much in a climatological forecast.
    if forecast_date.month == 2 and forecast_date.day == 29:
        forecast_date.replace(day=28)

    # Check to make sure forecast date is not in the first year as we need model warm-up.
    # We cannot use timedelta because if the dataset happens to start on a leap
    # year, then the timedelta=365 days will not be robust. (and we cannot use timedelta(years=1)...)
    dateLimit = start_date.replace(year=start_date.year + 1)
    if dateLimit > forecast_date:
        msg = (
            "Forecast date is within the warm-up period. Select another forecast date."
        )
        warnings.warn(msg)

    # initialize the array of forecast variables
    qsims = []

    # list of unique years in the dataset:
    avail_years = list(np.unique(tsnc["time.year"].data))

    # Take a copy of the forecast initial date before overwriting in the forecast step.
    forecast_date_main = forecast_date

    # Remove the year that we are forecasting. Or else it's cheating!
    avail_years.remove(forecast_date.year)

    # Update the forecast end-date, which will be the day prior to the forecast date.
    # So forecasts warm-up will be from day 1 in the dataset to the forecast date.
    kwds["end_date"] = forecast_date - dt.timedelta(days=1)

    # Run model to get rvc file after warm-up using base meteo.
    rvc = get_raven_states(model_name, workdir=workdir, **kwds)

    # We need to check which years are long enough (ex: wrapping years, 365-day forecast starting in
    # September 2015 will need data up to August 2016 at least)
    for years in avail_years:
        if forecast_date.replace(year=years) + dt.timedelta(
            days=forecast_duration - 1
        ) > pd.to_datetime(tsnc["time"][-1].values):
            avail_years.remove(years)
            msg = (
                f"Year {years} has been removed because it is the last year in the dataset and does not cover the "
                f"forecast duration."
            )
            warnings.warn(msg)

    # We will iterate this for all forecast years
    for years in avail_years:

        # Replace the forecast period start and end dates with the climatological ESP dates for the
        # current member (year)
        forecast_date = forecast_date.replace(year=years)
        kwds["start_date"] = forecast_date
        kwds["end_date"] = forecast_date + dt.timedelta(days=forecast_duration - 1)

        # Setup the initial states from the warm-up and run the model.
        # Note that info on start/end dates and timeseries are in the kwds.
        m.resume(rvc)
        m(run_name=f"run_{years}", **kwds)

        # Add member to the ensemble and retag the dates to the real forecast dates
        # (or else we will get dates from the climate dataset that cover all years)
        new_member = m.q_sim.copy(deep=True)
        new_member["time"] = pd.date_range(
            forecast_date_main, periods=forecast_duration
        )
        qsims.append(new_member)

    # Concatenate the members through a new dimension for the members and remove unused dims.
    qsims = xr.concat(qsims, dim="member")
    qsims = qsims.squeeze()

    # Add the number of the forecast year as member ID
    qsims["member"] = (["member"], avail_years)

    return qsims


def get_hindcast_day(region_coll, date, climate_model="GEPS"):
    """
    This function generates a forecast dataset that can be used to run raven.
    Data comes from the CASPAR archive and must be aggregated such that each file
    contains forecast data for a single day, but for all forecast timesteps and
    all members.

    The code takes the region shapefile, the forecast date required, and the
    climate_model to use, here GEPS by default, but eventually could be
    GEPS, GDPS, REPS or RDPS.
    """

    # Get the file locations and filenames as a function of the climate model and date
    [ds, times] = get_CASPAR_dataset(climate_model, date)

    return get_subsetted_forecast(region_coll, ds, times, True)


def get_CASPAR_dataset(climate_model, date):
    """Return Caspar Dataset."""

    if climate_model == "GEPS":
        d = dt.datetime.strftime(date, "%Y%m%d")
        file_url = f"https://pavics.ouranos.ca/twitcher/ows/proxy/thredds/dodsC/birdhouse/caspar/daily/GEPS_{d}.nc"
        ds = xr.open_dataset(file_url)
        # Here we also extract the times at 6-hour intervals as Raven must have
        # constant timesteps and GEPS goes to 6 hours
        start = pd.to_datetime(ds.time[0].values)
        times = [start + dt.timedelta(hours=n) for n in range(0, 384, 6)]
    else:
        # Eventually: GDPS, RDPS and REPS
        raise NotImplementedError("Only the GEPS model is currently supported")

    # Checking that these exist.
    for f in ["pr", "tas"]:
        if f not in ds:
            raise AttributeError(f"'{f}' not present in dataset")

    return ds, times


def get_ECCC_dataset(climate_model):
    """Return latest GEPS forecast Dataset."""
    if climate_model == "GEPS":
        # Eventually the file will find a permanent home, until then let's use the test folder.
        file_url = "https://pavics.ouranos.ca/twitcher/ows/proxy/thredds/dodsC/datasets/forecasts/eccc_geps/GEPS_latest.ncml"

        ds = xr.open_dataset(file_url)
        # Here we also extract the times at 6-hour intervals as Raven must have
        # constant timesteps and GEPS goes to 6 hours
        start = pd.to_datetime(ds.time[0].values)
        times = [start + dt.timedelta(hours=n) for n in range(0, 384, 6)]
    else:
        # Eventually: GDPS, RDPS and REPS
        raise NotImplementedError("Only the GEPS model is currently supported")

    # Checking that these exist. IF the files are still processing, possible that one or both are not available!
    for f in ["pr", "tas"]:
        if f not in ds:
            raise AttributeError(f"'{f}' not present in dataset")

    return ds, times


def get_recent_ECCC_forecast(region_coll, climate_model="GEPS"):
    """
    This function generates a forecast dataset that can be used to run raven.
    Data comes from the ECCC datamart and collected daily. It is aggregated
    such that each file contains forecast data for a single day, but for all
    forecast timesteps and all members.

    The code takes the region shapefile and the climate_model to use, here GEPS
    by default, but eventually could be GEPS, GDPS, REPS or RDPS.

    Parameters
    ----------
    region_coll : fiona.collection.Collection
      The region vectors.
    climate_model : str
      Type of climate model, for now only "GEPS" is supported.

    Returns
    -------
    forecast : xararray.Dataset
      The forecast dataset.

    """

    [ds, times] = get_ECCC_dataset(climate_model)

    return get_subsetted_forecast(region_coll, ds, times, False)


def get_subsetted_forecast(region_coll, ds, times, is_caspar):
    """
    This function takes a dataset, a region and the time sampling array and returns
    the subsetted values for the given region and times

    Parameters
    ----------
    region_coll : fiona.collection.Collection
      The region vectors.
    ds : xarray.Dataset
      The dataset containing the raw, worldwide forecast data
    times: dt.datetime
      The array of times required to do the forecast.
    is_caspar: boolean
      True if the data comes from Caspar, false otherwise. Used to define
      lat/lon on rotated grid.

    Returns
    -------
    forecast : xararray.Dataset
      The forecast dataset.

    """
    # Extract the bounding box to subset the entire forecast grid to something
    # more manageable
    lon_min = region_coll.bounds[0]
    lon_max = region_coll.bounds[2]
    lat_min = region_coll.bounds[1]
    lat_max = region_coll.bounds[3]

    # Subset the data to the desired location (bounding box) and times
    ds = subset.subset_bbox(
        ds, lon_bnds=[lon_min, lon_max], lat_bnds=[lat_min, lat_max]
    ).sel(time=times)

    # Rioxarray requires CRS definitions for variables
    # Get CRS, e.g. 4326
    crs = int(re.match("epsg:(\d+)", region_coll.crs["init"]).group(1))

    # Here the name of the variable could differ based on the Caspar file processing
    tas = ds.tas.rio.write_crs(crs)
    pr = ds.pr.rio.write_crs(crs)
    ds = xr.merge([tas, pr])

    # Now apply the mask of the basin contour and average the values to get a single time series
    if is_caspar == True:
        ds.rio.set_spatial_dims("rlon", "rlat")
        ds["rlon"] = ds["rlon"] - 360
        # clip the netcdf and average across space.
        shdf = [next(iter(region_coll))["geometry"]]
        forecast = ds.rio.clip(shdf, crs=crs)
        forecast = forecast.mean(dim={"rlat", "rlon"}, keep_attrs=True)

    else:
        ds.rio.set_spatial_dims("lon", "lat")
        ds["lon"] = ds["lon"] - 360
        # clip the netcdf and average across space.
        shdf = [next(iter(region_coll))["geometry"]]
        forecast = ds.rio.clip(shdf, crs=crs)
        forecast = forecast.mean(dim={"lat", "lon"}, keep_attrs=True)

    return forecast

def make_climpred_hindcast_object(hindcast,observations):
    """
    This function takes a hindcasting dataset of streamflow as well as associated
    observations and creates a hindcasting object that can be used by the 
    climpred toolbox for hindcast verification.
    
    Parameters
    ----------
    hindcast : xarray.Dataset
      The hindcasting streamflow data for a given period
    observations : xarray.Dataset
      The streamflow observations that are used to verify the hindcasts

    Returns
    -------
    hindcast_obj : climpred.HindcastEnsemble object
      The hindcast ensemble formatted to be used in climpred.

    """
    
    # Todo: Add verification that the variable names are the same
    # Todo: Add verification of sizes, catch and return message.
    
    # Make the hindcastEnsemble object for the hindcast data
    hindcast_obj=HindcastEnsemble(hindcast)
    # Add the observations to that hindcastEnsemble object for verification.
    hindcast_obj=hindcast_obj.add_observations(observations)
    
    return hindcast_obj

def make_ESP_hindcast_dataset(model_name,forecast_date, included_years,
                              forecast_duration,**kwargs):
    """
    This function takes the required information to run a RAVEN model run in ESP
    mode, and runs RAVEN for a series of queried initialization dates. For each
    requested date, it will perform an ESP forecast using all climate data at 
    its disposal. Returns the hindcast and observations datasets required by 
    climpred.
    
    Parameters
    ----------
    model_name: string
        Name of the RAVEN model setup (GR4JCN, MOHYSE, HMETS or HBVEC)
    forecast_date: datetime.datetime
        Calendar date that is used as the base to perform hindcasts. The year 
        component is updated for each initialization date.
    included_years: list of integers
        the years that we want to perform a hindcasting for, on the calendar date
        in "foreacast_date"
    forecast_duration: int
        Duration of the forecast, in days. Refers to the longest lead-time required.
    kwargs: All other parameters needed to run RAVEN.
    
    Returns
    -------
    qsims : xarray.Dataset
        The dataset containing the (init, member, lead) dimensions ready for 
        using in climpred. Here:
            init = hindcast issue date
            member = ESP members of the hindcasting experiment
            lead = number of lead days of the forecast.
    qobs : xarray.Dataset
        The dataset containing all observations over the verification period. 
        The only dimension is 'time', as required by climpred. No other processing
        is required as climpred will find corresponding verification dates on its own.
    """

    # Use the ESP functions to generate the ESP hindcasts for the first period (first initialization)
    qsims=perform_climatology_esp(model_name, forecast_date.replace(year=included_years[0]), forecast_duration, **kwargs)
    
    # climpred needs the 'time' variable name to be 'lead' for the hindcasts.
    # Also add the coordinates for the lead and member dimensions.
    qsims=qsims.rename({'time':'lead'})
    qsims=qsims.assign_coords(lead=list(range(1,forecast_duration+1)))
    qsims=qsims.assign_coords(member=list(range(1,qsims.data.shape[0]+1)))
    
    # Repeat the process for all hindcast years required. Could be parallelized by a pro!
    for i in included_years[1:]:
        
        qsims_tmp=perform_climatology_esp(model_name, forecast_date.replace(year=i), forecast_duration, **kwargs)
        qsims_tmp=qsims_tmp.rename({'time':'lead'})
        qsims_tmp=qsims_tmp.assign_coords(lead=list(range(1,forecast_duration+1)))
        qsims_tmp=qsims_tmp.assign_coords(member=list(range(1,qsims_tmp.data.shape[0]+1)))
        
        # Concatenate in the 'init' dimension.
        qsims=xr.concat([qsims,qsims_tmp],dim="init")
    
    # Make the list of hindcast dates for populating the 'init' dimension coordinates.
    date_list=[forecast_date.replace(year=included_years[x]) for x in range(len(included_years))]

    #Other processing required by climpred.
    qsims=qsims.assign_coords(init=pd.to_datetime(date_list))
    qsims=qsims.to_dataset(name="flow")
    
    #Here units are days and always will be!
    qsims["lead"].attrs["units"]="days"
    
    # Extract and prepare the observations for verification.
    qobs=xr.open_dataset(kwargs["ts"]).qobs
    
    # The hindcast and observation variable names MUST be the same. Here we
    # use "flow" but it could be abything else, really.
    qobs=qobs.to_dataset(name="flow")
    
    return qsims, qobs<|MERGE_RESOLUTION|>--- conflicted
+++ resolved
@@ -14,21 +14,13 @@
 import logging
 import re
 import warnings
-<<<<<<< HEAD
-import pdb
-    
-=======
 from pathlib import Path
 
->>>>>>> 3ff0fc0a
+import climpred
 import numpy as np
 import pandas as pd
 import xarray as xr
-<<<<<<< HEAD
-from xclim import subset
-import climpred
 from climpred import HindcastEnsemble, PerfectModelEnsemble
-=======
 
 try:
     import rioxarray
@@ -41,7 +33,6 @@
     )
     raise ImportError(msg) from e
 
->>>>>>> 3ff0fc0a
 from ravenpy.models import get_model
 
 LOGGER = logging.getLogger("PYWPS")
