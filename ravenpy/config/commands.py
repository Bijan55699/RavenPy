import datetime as dt
import itertools
import re
from abc import ABC
from dataclasses import asdict, field
from pathlib import Path
from textwrap import dedent
from typing import (
    Any,
    ClassVar,
    Dict,
    Literal,
    Mapping,
    Optional,
    Sequence,
    Tuple,
    Union,
    no_type_check,
)

from pydantic import validator
from pydantic.dataclasses import dataclass
from pymbolic.mapper.coefficient import CoefficientCollector
from pymbolic.primitives import Expression, Variable

from .constants import LandUseParameters, SoilParameters, VegetationParameters
from .symbolic import RavenExp, parse_symbolic

INDENT = " " * 4
VALUE_PADDING = 10

Sym = Union[Variable, float]


class Config:
    arbitrary_types_allowed = True


class RavenCommand(ABC):
    """
    This base class must be used for all Raven commands that are dataclasses
    which must implement some specialized rendering logic.
    """

    _fmt = "{}"

    def __str__(self):
        return self.to_rv()

    def parse_symbolic(self, **kwds):
        """Convert symbolic expressions to numerical values."""
        return parse_symbolic(asdict(self), **kwds)

    def to_rv(self, **kwds):
        """Return string representation of Command."""
        vals = self.parse_symbolic(**kwds).values()
        return self._fmt.format(*vals)


@dataclass(config=Config)
class LinearTransform(RavenCommand):
    scale: Optional[RavenExp] = 1
    offset: Optional[RavenExp] = 0

    _fmt = ":LinearTransform {:.15f} {:.15f}\n"

    def to_rv(self, **kwds):
        if (self.scale != 1) or (self.offset != 0):
            return RavenCommand.to_rv(self, **kwds)
        return ""


@dataclass
class EvaluationPeriod(RavenCommand):
    """:EvaluationPeriod [period_name] [start yyyy-mm-dd] [end yyyy-mm-dd]"""

    name: str
    start: dt.date
    end: dt.date

    template = ":EvaluationPeriod {name} {start} {end}"

    def to_rv(self):
        return self.template.format(**asdict(self))


@dataclass
class SubBasinsCommand(RavenCommand):
    """SubBasins command (RVH)."""

    @dataclass
    class Record(RavenCommand):
        """Record to populate RVH :SubBasins command internal table."""

        subbasin_id: int = 0
        name: str = "sub_XXX"
        downstream_id: int = 0
        profile: str = "chn_XXX"
        reach_length: float = 0
        gauged: bool = False
        gauge_id: Optional[str] = ""  # This attribute is not rendered to RVH

        def to_rv(self):
            d = asdict(self)
            d["reach_length"] = d["reach_length"] if d["reach_length"] else "ZERO-"
            d["gauged"] = int(d["gauged"])
            del d["gauge_id"]
            return " ".join(f"{v: <{VALUE_PADDING}}" for v in d.values())

    subbasins: Tuple[Record, ...] = ()

    template = """
    :SubBasins
        :Attributes   ID NAME DOWNSTREAM_ID PROFILE REACH_LENGTH  GAUGED
        :Units      none none          none    none           km    none
    {subbasin_records}
    :EndSubBasins
    """

    def to_rv(self):
        recs = [f"    {sb}" for sb in self.subbasins]
        return dedent(self.template).format(subbasin_records="\n".join(recs))


# For convenience
Sub = SubBasinsCommand.Record


@dataclass
class HRUsCommand(RavenCommand):
    """HRUs command (RVH)."""

    @dataclass
    class Record(RavenCommand):
        """Record to populate :HRUs command internal table (RVH)."""

        hru_id: int = 1
        area: float = 0  # km^2
        elevation: float = 0  # meters
        latitude: float = 0
        longitude: float = 0
        subbasin_id: int = 1
        land_use_class: str = ""
        veg_class: str = ""
        soil_profile: str = ""
        aquifer_profile: str = ""
        terrain_class: str = ""
        slope: float = 0.0
        aspect: float = 0.0
        # This field is not part of the Raven config, it is needed for serialization,
        # to specify which HRU subclass to use when necessary
        hru_type: Optional[str] = None

        def to_rv(self):
            d = asdict(self)
            del d["hru_type"]
            # fmt = "".join("{:>%n}"%(len(n) for n in d.keys())
            return " ".join(f"{v: <{VALUE_PADDING * 2}}" for v in d.values())

    hrus: Tuple[Record, ...] = ()

    template = """
    :HRUs
        :Attributes      AREA  ELEVATION       LATITUDE      LONGITUDE BASIN_ID       LAND_USE_CLASS           VEG_CLASS      SOIL_PROFILE  AQUIFER_PROFILE TERRAIN_CLASS      SLOPE     ASPECT
        :Units            km2          m            deg            deg     none                 none                none              none             none          none        deg       degN
    {hru_records}
    :EndHRUs
    """

    def to_rv(self):
        recs = [f"    {hru}" for hru in self.hrus]
        return dedent(self.template).format(hru_records="\n".join(recs))


# For convenience
HRU = HRUsCommand.Record


@dataclass
class ReservoirCommand(RavenCommand):
    """Reservoir command (RVH)."""

    subbasin_id: int = 0
    hru_id: int = 0
    name: str = "Lake_XXX"
    weir_coefficient: float = 0
    crest_width: float = 0
    max_depth: float = 0
    lake_area: float = 0  # in m^2

    template = """
    :Reservoir {name}
        :SubBasinID {subbasin_id}
        :HRUID {hru_id}
        :Type RESROUTE_STANDARD
        :WeirCoefficient {weir_coefficient}
        :CrestWidth {crest_width}
        :MaxDepth {max_depth}
        :LakeArea {lake_area}
    :EndReservoir
    """

    def to_rv(self):
        d = asdict(self)
        return dedent(self.template).format(**d)


@dataclass
class SubBasinGroupCommand(RavenCommand):
    """SubBasinGroup command (RVH)."""

    name: str = ""
    subbasin_ids: Tuple[int, ...] = ()

    template = """
    :SubBasinGroup {name}
        {subbasin_ids}
    :EndSubBasinGroup
    """

    def to_rv(self):
        d = asdict(self)
        n_per_line = 10
        sbids = sorted(self.subbasin_ids)
        sbids_lines = [
            map(str, sbids[i : i + n_per_line])
            for i in range(0, len(sbids), n_per_line)
        ]
        d["subbasin_ids"] = "\n    ".join([" ".join(sbids) for sbids in sbids_lines])
        return dedent(self.template).format(**d)


@dataclass
class SBGroupPropertyMultiplierCommand(RavenCommand):

    group_name: str
    parameter_name: str
    mult: float

    template = ":SBGroupPropertyMultiplier {group_name} {parameter_name} {mult}"

    def to_rv(self):
        return dedent(self.template).format(**asdict(self))


@dataclass
class ChannelProfileCommand(RavenCommand):
    """ChannelProfile command (RVP)."""

    name: str = "chn_XXX"
    bed_slope: float = 0
    survey_points: Tuple[Tuple[float, float], ...] = ()
    roughness_zones: Tuple[Tuple[float, float], ...] = ()

    template = """
    :ChannelProfile {name}
        :Bedslope {bed_slope}
        :SurveyPoints
    {survey_points}
        :EndSurveyPoints
        :RoughnessZones
    {roughness_zones}
        :EndRoughnessZones
    :EndChannelProfile
    """

    def to_rv(self):
        d = asdict(self)
        d["survey_points"] = "\n".join(
            f"{INDENT * 2}{p[0]} {p[1]}" for p in d["survey_points"]
        )
        d["roughness_zones"] = "\n".join(
            f"{INDENT * 2}{z[0]} {z[1]}" for z in d["roughness_zones"]
        )
        return dedent(self.template).format(**d)


@dataclass
class BaseDataCommand(RavenCommand):
    """Do not use directly. Subclass."""

    name: Optional[str] = ""
    units: Optional[str] = ""
    data_type: str = ""
    # Can be a url or a path; note that the order "str, Path" is important here because
    # otherwise pydantic would try to coerce a string into a Path, which is a problem for a url
    # because it messes with slashes; so a Path will be one only when explicitly specified
    file_name_nc: Union[str, Path] = ""  # can be a URL
    var_name_nc: str = ""
    dim_names_nc: Tuple[str, ...] = ("time",)
    time_shift: Optional[float] = None  # in days
    scale: float = 1
    offset: float = 0
    deaccumulate: Optional[bool] = False

    @property
    def dimensions(self):
        """Return dimensions with time as the last dimension."""
        dims = list(self.dim_names_nc)
        for time_dim in ("t", "time"):
            if time_dim in dims:
                dims.remove(time_dim)
                dims.append(time_dim)
                break
        else:
            raise Exception("No time dimension found in dim_names_nc tuple")
        return " ".join(dims)

    @property
    def linear_transform(self):
        return LinearTransform(scale=self.scale, offset=self.offset)

    def asdict(self):
        d = asdict(self)
        d["dimensions"] = self.dimensions
        d["linear_transform"] = self.linear_transform
        d["deaccumulate"] = ":Deaccumulate\n" if self.deaccumulate else ""
        d["time_shift"] = f":TimeShift {self.time_shift}\n" if self.time_shift else ""
        return d


@dataclass
class DataCommand(BaseDataCommand):
    index: int = 1  # Indexing starts with 1.
    data_type: str = ""
    site: str = ""
    var: str = ""

    template = """
    :Data {data_type} {site} {units}
        :ReadFromNetCDF
            :FileNameNC      {file_name_nc}
            :VarNameNC       {var_name_nc}
            :DimNamesNC      {dimensions}
            :StationIdx      {index}
            {time_shift}{linear_transform}{deaccumulate}
        :EndReadFromNetCDF
    :EndData
    """

    def to_rv(self):
        d = self.asdict()
        return dedent(self.template).format(**d)


@dataclass
class GaugeCommand(RavenCommand):
    name: str = "default"
    latitude: float = 0
    longitude: float = 0
    elevation: float = 0

    # Accept strings to embed parameter names into Ostrich templates
    rain_correction: Optional[Union[float, str]] = 1
    snow_correction: Optional[Union[float, str]] = 1

    monthly_ave_evaporation: Optional[Tuple[float, ...]] = ()
    monthly_ave_temperature: Optional[Tuple[float, ...]] = ()

    data_cmds: Optional[Tuple[DataCommand, ...]] = ()

    template = """
    :Gauge {name}
        :Latitude {latitude}
        :Longitude {longitude}
        :Elevation {elevation}
        {rain_correction}{snow_correction}{monthly_ave_evaporation}{monthly_ave_temperature}
        {data_cmds}
    :EndGauge
    """

    def to_rv(self):
        d = asdict(self)
        d["rain_correction"] = (
            f":RainCorrection {self.rain_correction}\n" if self.rain_correction else ""
        )
        d["snow_correction"] = (
            f":SnowCorrection {self.snow_correction}\n" if self.snow_correction else ""
        )
        if self.monthly_ave_evaporation:
            evap_data = " ".join(map(str, self.monthly_ave_evaporation))
            d["monthly_ave_evaporation"] = f":MonthlyAveEvaporation {evap_data}\n"
        else:
            d["monthly_ave_evaporation"] = ""
        if self.monthly_ave_temperature:
            temp_data = " ".join(map(str, self.monthly_ave_temperature))
            d["monthly_ave_temperature"] = f":MonthlyAveTemperature {temp_data}\n"
        else:
            d["monthly_ave_temperature"] = ""
        d["data_cmds"] = "\n\n".join(map(str, self.data_cmds))  # type: ignore
        return dedent(self.template).format(**d)


@dataclass
class ObservationDataCommand(DataCommand):
    subbasin_id: int = 1

    template = """
    :ObservationData {data_type} {subbasin_id} {units}
        :ReadFromNetCDF
            :FileNameNC      {file_name_nc}
            :VarNameNC       {var_name_nc}
            :DimNamesNC      {dimensions}
            :StationIdx      {index}
            {time_shift}{linear_transform}{deaccumulate}
        :EndReadFromNetCDF
    :EndObservationData
    """


@dataclass
class GridWeightsCommand(RavenCommand):
    """GridWeights command.

    Important note: this command can be embedded in both a `GriddedForcingCommand`
    or a `StationForcingCommand`.

    The default is to have a single cell that covers an entire single HRU, with a
    weight of 1.
    """

    number_hrus: int = 1
    number_grid_cells: int = 1
    data: Tuple[Tuple[int, int, float], ...] = ((1, 0, 1.0),)

    template = """
    {indent}:GridWeights
    {indent}    :NumberHRUs {number_hrus}
    {indent}    :NumberGridCells {number_grid_cells}
    {data}
    {indent}:EndGridWeights
    """

    @classmethod
    def parse(cls, s):
        pat = r"""
        :GridWeights
            :NumberHRUs (\d+)
            :NumberGridCells (\d+)
            (.+)
        :EndGridWeights
        """
        m = re.match(dedent(pat).strip(), s, re.DOTALL)
        n_hrus, n_grid_cells, data = m.groups()  # type: ignore
        data = [d.strip().split() for d in data.split("\n")]
        data = tuple((int(h), int(c), float(w)) for h, c, w in data)
        return cls(
            number_hrus=int(n_hrus), number_grid_cells=int(n_grid_cells), data=data
        )

    def to_rv(self, indent_level=0):
        indent = INDENT * indent_level
        d = asdict(self)
        d["indent"] = indent
        d["data"] = "\n".join(f"{indent}    {p[0]} {p[1]} {p[2]}" for p in self.data)
        return dedent(self.template).strip().format(**d)


@dataclass
class GriddedForcingCommand(BaseDataCommand):
    """GriddedForcing command (RVT)."""

    dim_names_nc: Tuple[str, str, str] = ("x", "y", "t")
    grid_weights: GridWeightsCommand = GridWeightsCommand()

    template = """
    :GriddedForcing {name}
        :ForcingType {data_type}
        :FileNameNC {file_name_nc}
        :VarNameNC {var_name_nc}
        :DimNamesNC {dimensions}
        {time_shift}{linear_transform}{deaccumulate}
    {grid_weights}
    :EndGriddedForcing
    """

    def to_rv(self):
        d = self.asdict()
        d["grid_weights"] = self.grid_weights.to_rv(indent_level=1)
        return dedent(self.template).format(**d)


@dataclass
class StationForcingCommand(BaseDataCommand):
    """StationForcing command (RVT)."""

    dim_names_nc: Tuple[str, str] = ("station", "time")
    grid_weights: GridWeightsCommand = GridWeightsCommand()

    template = """
    :StationForcing {name} {units}
        :ForcingType {data_type}
        :FileNameNC {file_name_nc}
        :VarNameNC {var_name_nc}
        :DimNamesNC {dimensions}
        {time_shift}{linear_transform}{deaccumulate}
    {grid_weights}
    :EndStationForcing
    """

    def to_rv(self):
        d = self.asdict()
        d["grid_weights"] = self.grid_weights.to_rv(indent_level=1)
        return dedent(self.template).format(**d)


@dataclass
class HRUStateVariableTableCommand(RavenCommand):
    """Initial condition for a given HRU."""

    @dataclass
    class Record(RavenCommand):
        index: int = 1
        surface_water: float = 0
        atmosphere: float = 0
        atmos_precip: float = 0
        ponded_water: float = 0
        soil0: float = 0
        soil1: float = 0
        soil2: float = 0
        soil3: float = 0
        snow_temp: float = 0
        snow: float = 0
        snow_cover: float = 0
        aet: float = 0
        convolution0: float = 0
        convolution1: float = 0
        conv_stor0: float = 0
        conv_stor1: float = 0
        conv_stor2: float = 0
        conv_stor3: float = 0
        conv_stor4: float = 0
        conv_stor5: float = 0
        conv_stor6: float = 0
        conv_stor7: float = 0
        conv_stor8: float = 0
        conv_stor9: float = 0
        conv_stor10: float = 0
        conv_stor11: float = 0
        conv_stor12: float = 0
        conv_stor13: float = 0
        conv_stor14: float = 0
        conv_stor15: float = 0
        conv_stor16: float = 0
        conv_stor17: float = 0
        conv_stor18: float = 0
        conv_stor19: float = 0
        conv_stor20: float = 0
        conv_stor21: float = 0
        conv_stor22: float = 0
        conv_stor23: float = 0
        conv_stor24: float = 0
        conv_stor25: float = 0
        conv_stor26: float = 0
        conv_stor27: float = 0
        conv_stor28: float = 0
        conv_stor29: float = 0
        conv_stor30: float = 0
        conv_stor31: float = 0
        conv_stor32: float = 0
        conv_stor33: float = 0
        conv_stor34: float = 0
        conv_stor35: float = 0
        conv_stor36: float = 0
        conv_stor37: float = 0
        conv_stor38: float = 0
        conv_stor39: float = 0
        conv_stor40: float = 0
        conv_stor41: float = 0
        conv_stor42: float = 0
        conv_stor43: float = 0
        conv_stor44: float = 0
        conv_stor45: float = 0
        conv_stor46: float = 0
        conv_stor47: float = 0
        conv_stor48: float = 0
        conv_stor49: float = 0
        conv_stor50: float = 0
        conv_stor51: float = 0
        conv_stor52: float = 0
        conv_stor53: float = 0
        conv_stor54: float = 0
        conv_stor55: float = 0
        conv_stor56: float = 0
        conv_stor57: float = 0
        conv_stor58: float = 0
        conv_stor59: float = 0
        conv_stor60: float = 0
        conv_stor61: float = 0
        conv_stor62: float = 0
        conv_stor63: float = 0
        conv_stor64: float = 0
        conv_stor65: float = 0
        conv_stor66: float = 0
        conv_stor67: float = 0
        conv_stor68: float = 0
        conv_stor69: float = 0
        conv_stor70: float = 0
        conv_stor71: float = 0
        conv_stor72: float = 0
        conv_stor73: float = 0
        conv_stor74: float = 0
        conv_stor75: float = 0
        conv_stor76: float = 0
        conv_stor77: float = 0
        conv_stor78: float = 0
        conv_stor79: float = 0
        conv_stor80: float = 0
        conv_stor81: float = 0
        conv_stor82: float = 0
        conv_stor83: float = 0
        conv_stor84: float = 0
        conv_stor85: float = 0
        conv_stor86: float = 0
        conv_stor87: float = 0
        conv_stor88: float = 0
        conv_stor89: float = 0
        conv_stor90: float = 0
        conv_stor91: float = 0
        conv_stor92: float = 0
        conv_stor93: float = 0
        conv_stor94: float = 0
        conv_stor95: float = 0
        conv_stor96: float = 0
        conv_stor97: float = 0
        conv_stor98: float = 0
        conv_stor99: float = 0
        depression: float = 0

        def to_rv(self):
            return ",".join(map(str, asdict(self).values()))

    template = """
    :HRUStateVariableTable
        :Attributes,SURFACE_WATER,ATMOSPHERE,ATMOS_PRECIP,PONDED_WATER,SOIL[0],SOIL[1],SOIL[2],SOIL[3],SNOW_TEMP,SNOW,SNOW_COVER,AET,CONVOLUTION[0],CONVOLUTION[1],CONV_STOR[0],CONV_STOR[1],CONV_STOR[2],CONV_STOR[3],CONV_STOR[4],CONV_STOR[5],CONV_STOR[6],CONV_STOR[7],CONV_STOR[8],CONV_STOR[9],CONV_STOR[10],CONV_STOR[11],CONV_STOR[12],CONV_STOR[13],CONV_STOR[14],CONV_STOR[15],CONV_STOR[16],CONV_STOR[17],CONV_STOR[18],CONV_STOR[19],CONV_STOR[20],CONV_STOR[21],CONV_STOR[22],CONV_STOR[23],CONV_STOR[24],CONV_STOR[25],CONV_STOR[26],CONV_STOR[27],CONV_STOR[28],CONV_STOR[29],CONV_STOR[30],CONV_STOR[31],CONV_STOR[32],CONV_STOR[33],CONV_STOR[34],CONV_STOR[35],CONV_STOR[36],CONV_STOR[37],CONV_STOR[38],CONV_STOR[39],CONV_STOR[40],CONV_STOR[41],CONV_STOR[42],CONV_STOR[43],CONV_STOR[44],CONV_STOR[45],CONV_STOR[46],CONV_STOR[47],CONV_STOR[48],CONV_STOR[49],CONV_STOR[50],CONV_STOR[51],CONV_STOR[52],CONV_STOR[53],CONV_STOR[54],CONV_STOR[55],CONV_STOR[56],CONV_STOR[57],CONV_STOR[58],CONV_STOR[59],CONV_STOR[60],CONV_STOR[61],CONV_STOR[62],CONV_STOR[63],CONV_STOR[64],CONV_STOR[65],CONV_STOR[66],CONV_STOR[67],CONV_STOR[68],CONV_STOR[69],CONV_STOR[70],CONV_STOR[71],CONV_STOR[72],CONV_STOR[73],CONV_STOR[74],CONV_STOR[75],CONV_STOR[76],CONV_STOR[77],CONV_STOR[78],CONV_STOR[79],CONV_STOR[80],CONV_STOR[81],CONV_STOR[82],CONV_STOR[83],CONV_STOR[84],CONV_STOR[85],CONV_STOR[86],CONV_STOR[87],CONV_STOR[88],CONV_STOR[89],CONV_STOR[90],CONV_STOR[91],CONV_STOR[92],CONV_STOR[93],CONV_STOR[94],CONV_STOR[95],CONV_STOR[96],CONV_STOR[97],CONV_STOR[98],CONV_STOR[99],DEPRESSION
        :Units,mm,mm,mm,mm,mm,mm,mm,mm,C,mm,0-1,mm,mm,mm,mm,mm,mm,mm,mm,mm,mm,mm,mm,mm,mm,mm,mm,mm,mm,mm,mm,mm,mm,mm,mm,mm,mm,mm,mm,mm,mm,mm,mm,mm,mm,mm,mm,mm,mm,mm,mm,mm,mm,mm,mm,mm,mm,mm,mm,mm,mm,mm,mm,mm,mm,mm,mm,mm,mm,mm,mm,mm,mm,mm,mm,mm,mm,mm,mm,mm,mm,mm,mm,mm,mm,mm,mm,mm,mm,mm,mm,mm,mm,mm,mm,mm,mm,mm,mm,mm,mm,mm,mm,mm,mm,mm,mm,mm,mm,mm,mm,mm,mm,mm,mm
        {hru_states}
    :EndHRUStateVariableTable
    """
    hru_states: Dict[int, Record] = field(default_factory=dict)

    @classmethod
    def parse(cls, sol):
        pat = r"""
        :HRUStateVariableTable
        \s*:Attributes.*?
        \s*:Units.*?
        (.+)
        :EndHRUStateVariableTable
        """
        m = re.search(dedent(pat).strip(), sol, re.DOTALL)
        lines = m.group(1).strip().splitlines()  # type: ignore
        lines = [re.split(r",|\s+", line.strip()) for line in lines]
        hru_states = {}
        for line in lines:
            idx, *values = line
            idx = int(idx)
            values = list(map(float, values))
            hru_states[idx] = cls.Record(*([idx] + values))
        return cls(hru_states)

    def to_rv(self):
        return dedent(self.template).format(
            hru_states="\n    ".join(map(str, self.hru_states.values()))
        )


# For convenience
HRUState = HRUStateVariableTableCommand.Record


@dataclass
class BasinIndexCommand(RavenCommand):
    """Initial conditions for a flow segment."""

    index: int = 1
    name: str = "watershed"
    channel_storage: float = 0
    rivulet_storage: float = 0
    qout: Tuple[float, ...] = (1, 0, 0)
    qin: Optional[Tuple[float, ...]] = None
    qlat: Optional[Tuple[float, ...]] = None

    template = """
    :BasinIndex {index} {name}
        :ChannelStorage {channel_storage}
        :RivuletStorage {rivulet_storage}
        {qout}
        {qin}
        {qlat}
        """

    @classmethod
    @no_type_check
    def parse(cls, s):
        pat = r"""
        :BasinIndex (.+?)
        (.+)
        """
        m = re.search(dedent(pat).strip(), s, re.DOTALL)
        index_name = re.split(r",|\s+", m.group(1).strip())
        rec_values = {"index": index_name[0], "name": index_name[1]}
        for line in m.group(2).strip().splitlines():
            all_values = filter(None, re.split(r",|\s+", line.strip()))
            cmd, *values = all_values
            if cmd == ":ChannelStorage":
                assert len(values) == 1
                rec_values["channel_storage"] = float(values[0])
            elif cmd == ":RivuletStorage":
                assert len(values) == 1
                rec_values["rivulet_storage"] = float(values[0])
            else:
                rec_values[cmd[1:].lower()] = tuple(values)
        return cls(**rec_values)

    def to_rv(self):
        d = asdict(self)
        for k in ["qout", "qin", "qlat"]:
            if d[k]:
                v = " ".join(map(str, d[k]))
                q = k.capitalize()
                d[k] = f":{q} {v}"
            else:
                d[k] = ""
        return dedent(self.template).format(**d)


@dataclass
class BasinStateVariablesCommand(RavenCommand):

    basin_states: Dict[int, BasinIndexCommand] = field(default_factory=dict)

    template = """
    :BasinStateVariables
        {basin_states_list}
    :EndBasinStateVariables
    """

    @classmethod
    @no_type_check
    def parse(cls, sol):
        pat = r"""
        :BasinStateVariables
        (.+)
        :EndBasinStateVariables
        """
        m = re.search(dedent(pat).strip(), sol, re.DOTALL)
        bi_strings = filter(None, m.group(1).strip().split(":BasinIndex"))
        basin_states = {}
        for bi_string in bi_strings:
            bi = BasinIndexCommand.parse(f":BasinIndex {bi_string}")
            basin_states[bi.index] = bi
        return cls(basin_states)

    def to_rv(self):
        return dedent(self.template).format(
            basin_states_list="\n".join(map(str, self.basin_states.values()))
        )


@dataclass
class SoilClassesCommand(RavenCommand):
    @dataclass
    class Record(RavenCommand):
        """SoilClass record.

        Note: does not support yet the %SAND,%CLAY,%SILT, %ORGANIC format."""

        name: str = ""

        def to_rv(self):
            return " ".join(map(str, asdict(self).values()))

    soil_classes: Sequence[Record] = ()

    template = """
    :SoilClasses
        {soil_class_records}
    :EndSoilClasses
    """

    def to_rv(self, **kwds):
        return dedent(self.template).format(
            soil_class_records="\n    ".join(map(str, self.soil_classes))
        )


@dataclass
class SoilProfilesCommand(RavenCommand):
    @dataclass(config=Config)
    class Record(RavenCommand):
        profile_name: str = ""
        soil_class_names: Sequence[str] = ()
        thicknesses: Sequence[RavenExp] = ()

        def to_rv(self, **kwds):
            # From the Raven manual: {profile_name,#horizons,{soil_class_name,thick.}x{#horizons}}x[NP]
            attrs = self.parse_symbolic(**kwds)
            n_horizons = len(attrs["soil_class_names"])
            horizon_data = itertools.chain(
                *zip(attrs["soil_class_names"], attrs["thicknesses"])
            )
            fmt = "{:<16},{:>4}," + ",".join(n_horizons * ["{:>12},{:>6}"])
            return fmt.format(self.profile_name, n_horizons, *horizon_data)

    soil_profiles: Sequence[Record] = ()

    template = """
    :SoilProfiles
        {soil_profile_records}
    :EndSoilProfiles
    """

    def to_rv(self, **kwds):
        return dedent(self.template).format(
            soil_profile_records="\n    ".join(
                [sp.to_rv(**kwds) for sp in self.soil_profiles]
            )
        )


@dataclass
class VegetationClassesCommand(RavenCommand):
    @dataclass(config=Config)
    class Record(RavenCommand):
        name: str = ""
        max_ht: RavenExp = 0
        max_lai: RavenExp = 0
        max_leaf_cond: RavenExp = 0

        _fmt = "{:<16}," + ",".join(3 * ["{:>14}"])

    vegetation_classes: Sequence[Record] = ()

    def to_rv(self, **kwds):
        template = """
        :VegetationClasses
            :Attributes     ,        MAX_HT,       MAX_LAI, MAX_LEAF_COND
            :Units          ,             m,          none,      mm_per_s
            {vegetation_class_records}
        :EndVegetationClasses
        """

        return dedent(template).format(
            vegetation_class_records="\n    ".join(map(str, self.vegetation_classes))
        )


@dataclass
class LandUseClassesCommand(RavenCommand):
    @dataclass
    class Record(RavenCommand):
        name: str = ""
        impermeable_frac: float = 0
        forest_coverage: float = 0

        def to_rv(self):
            fmt = "{:<16}," + ",".join(2 * ["{:>16}"])
            return fmt.format(*asdict(self).values())

    land_use_classes: Sequence[Record] = ()

    template = """
    :LandUseClasses
        :Attributes     ,IMPERMEABLE_FRAC, FOREST_COVERAGE
        :Units          ,            frac,            frac
        {land_use_class_records}
    :EndLandUseClasses
    """

    def to_rv(self, **kwds):
        return dedent(self.template).format(
            land_use_class_records="\n    ".join(map(str, self.land_use_classes))
<<<<<<< HEAD
=======
        )


@dataclass
class ParameterList(RavenCommand):
    @dataclass(config=Config)
    class Record(RavenCommand):
        name: str = ""
        vals: Sequence[RavenExp] = ()

        @validator("vals", pre=True)
        def no_none_in_default(cls, v, values):
            """Make sure that no values are None for the [DEFAULT] record."""
            if values["name"] == "[DEFAULT]" and None in v:
                raise ValueError("Default record can not contain None.")
            return v

        def to_rv(self, **kwds):
            fmt = "{name:<16}" + len(self.vals) * ",{:>18}"
            evals = []
            for v in self.vals:
                if v is None:
                    ev = "_DEFAULT"
                else:
                    ev = parse_symbolic(v, **kwds)

                evals.append(ev)

            return fmt.format(name=self.name, *evals)

    names: Sequence[Any] = ()  # Subclass this with the right type.
    records: Sequence[Record] = ()

    _cmd: ClassVar[str]

    def to_rv(self, **kwds):
        template = """
        :{cmd}
            :Parameters     {parameter_names}
            :Units          {units}
            {records}
        :End{cmd}
        """

        fmt = ",{:>18}" * len(self.names)
        units = ",              none" * len(self.names)
        return dedent(template).format(
            cmd=self._cmd,
            parameter_names=fmt.format(*self.names),
            units=units,
            records="\n    ".join([r.to_rv(**kwds) for r in self.records]),
>>>>>>> 71e1eb0e
        )


@dataclass
<<<<<<< HEAD
class ParameterList(RavenCommand):
    @dataclass(config=Config)
    class Record(RavenCommand):
        name: str = ""
        vals: Sequence[RavenExp] = ()

        @validator("vals", pre=True)
        def no_none_in_default(cls, v, values):
            """Make sure that no values are None for the [DEFAULT] record."""
            if values["name"] == "[DEFAULT]" and None in v:
                raise ValueError("Default record can not contain None.")
            return v

        def to_rv(self, **kwds):
            fmt = "{name:<16}" + len(self.vals) * ",{:>18}"
            evals = []
            for v in self.vals:
                if v is None:
                    ev = "_DEFAULT"
                else:
                    ev = parse_symbolic(v, **kwds)

                evals.append(ev)

            return fmt.format(name=self.name, *evals)

    names: Sequence[Any] = ()  # Subclass this with the right type.
    records: Sequence[Record] = ()

    _cmd: ClassVar[str]

    def to_rv(self, **kwds):
        template = """
        :{cmd}
            :Parameters     {parameter_names}
            :Units          {units}
            {records}
        :End{cmd}
        """

        fmt = ",{:>18}" * len(self.names)
        units = ",              none" * len(self.names)
        return dedent(template).format(
            cmd=self._cmd,
            parameter_names=fmt.format(*self.names),
            units=units,
            records="\n    ".join([r.to_rv(**kwds) for r in self.records]),
        )


@dataclass
=======
>>>>>>> 71e1eb0e
class SoilParameterListCommand(ParameterList):
    names: Sequence[SoilParameters] = ()
    _cmd = "SoilParameterList"


@dataclass
class VegetationParameterListCommand(ParameterList):
    names: Sequence[VegetationParameters] = ()
    _cmd = "VegetationParameterList"


@dataclass
class LandUseParameterListCommand(ParameterList):
    names: Sequence[LandUseParameters] = ()
    _cmd = "LandUseParameterList"


@dataclass(config=Config)
class TiedParams(RavenCommand):
<<<<<<< HEAD
=======
    """
    <name> <np> <pname 1 > <pname 2 >...<pname np> <type> <data>

    name: The name of the tied parameter, parameter names must be unique.
    np: The number of non-tied parameters used in the calculation of the tied parameter value. (1 or 2)
    pname: The list of non-tied parameter names that are used in the computation of the tied-parameter.
    type: linear
    data: If <type> = ”linear” and <np> = "1" : The functional relationship is linear and has the form:
            X_tied = c0 + c1 X
          where, X_tied is the tied-parameter value, c0 and c1 are coefficients and X is the non-tied parameter value.
          <data> should be replaced with the following syntax: <c1> <c0>
          If <type> = ”linear” and <np> = "2" : The functional relationship has the form:
             X_tied = c3 X1 X2 + c2 X2 + c1 X1 + c0
          where, X_tied is the tied-parameter value, c0 , c1 , c2 , and c3 are coefficients, and X1 and X2 are the
          non-tied parameter values. <data> should be replaced with the following syntax: <c3> <c2> <c1> <c0>
    """

>>>>>>> 71e1eb0e
    @dataclass(config=Config)
    class Record(RavenCommand):
        name: str
        expr: Expression

        def to_rv(self):
<<<<<<< HEAD
            # Collect coefficients. Will raise if non-linear expression is given.
=======
            # Collect coefficients. Will raise error if non-linear expression is given.
>>>>>>> 71e1eb0e
            coefs = CoefficientCollector()(self.expr)

            if 1 not in coefs:
                coefs[1] = 0

            # The parameters used in the expression
            params = [k for (k, v) in coefs.items() if isinstance(k, Variable)]
            np = len(params)

<<<<<<< HEAD
            data = [coefs[c] for c in params + [1]]
=======
            # The coefficients are in reverse order.
            data = [coefs[c] for c in params[::-1] + [1]]
>>>>>>> 71e1eb0e
            if np == 2:
                data.insert(0, 0)

            return " ".join(
                map(
                    str,
                    [self.name, np, *[p.name for p in params], "linear", *data, "free"],
                )
            )

    exprs: Mapping[str, Expression] = None

    def to_rv(self):
        template = """
        BeginTiedParams
          {}
        EndTiedParams
        """

        records = [TiedParams.Record(key, ex) for (key, ex) in self.exprs.items()]
        tied_params = "\n  ".join([e.to_rv() for e in records])
        return dedent(template).format(tied_params)


# For convenience
LU = LandUseClassesCommand.Record
SOIL = SoilProfilesCommand.Record
VEG = VegetationClassesCommand.Record
PL = ParameterList.Record<|MERGE_RESOLUTION|>--- conflicted
+++ resolved
@@ -871,8 +871,6 @@
     def to_rv(self, **kwds):
         return dedent(self.template).format(
             land_use_class_records="\n    ".join(map(str, self.land_use_classes))
-<<<<<<< HEAD
-=======
         )
 
 
@@ -924,65 +922,10 @@
             parameter_names=fmt.format(*self.names),
             units=units,
             records="\n    ".join([r.to_rv(**kwds) for r in self.records]),
->>>>>>> 71e1eb0e
-        )
-
-
-@dataclass
-<<<<<<< HEAD
-class ParameterList(RavenCommand):
-    @dataclass(config=Config)
-    class Record(RavenCommand):
-        name: str = ""
-        vals: Sequence[RavenExp] = ()
-
-        @validator("vals", pre=True)
-        def no_none_in_default(cls, v, values):
-            """Make sure that no values are None for the [DEFAULT] record."""
-            if values["name"] == "[DEFAULT]" and None in v:
-                raise ValueError("Default record can not contain None.")
-            return v
-
-        def to_rv(self, **kwds):
-            fmt = "{name:<16}" + len(self.vals) * ",{:>18}"
-            evals = []
-            for v in self.vals:
-                if v is None:
-                    ev = "_DEFAULT"
-                else:
-                    ev = parse_symbolic(v, **kwds)
-
-                evals.append(ev)
-
-            return fmt.format(name=self.name, *evals)
-
-    names: Sequence[Any] = ()  # Subclass this with the right type.
-    records: Sequence[Record] = ()
-
-    _cmd: ClassVar[str]
-
-    def to_rv(self, **kwds):
-        template = """
-        :{cmd}
-            :Parameters     {parameter_names}
-            :Units          {units}
-            {records}
-        :End{cmd}
-        """
-
-        fmt = ",{:>18}" * len(self.names)
-        units = ",              none" * len(self.names)
-        return dedent(template).format(
-            cmd=self._cmd,
-            parameter_names=fmt.format(*self.names),
-            units=units,
-            records="\n    ".join([r.to_rv(**kwds) for r in self.records]),
-        )
-
-
-@dataclass
-=======
->>>>>>> 71e1eb0e
+        )
+
+
+@dataclass
 class SoilParameterListCommand(ParameterList):
     names: Sequence[SoilParameters] = ()
     _cmd = "SoilParameterList"
@@ -1002,8 +945,6 @@
 
 @dataclass(config=Config)
 class TiedParams(RavenCommand):
-<<<<<<< HEAD
-=======
     """
     <name> <np> <pname 1 > <pname 2 >...<pname np> <type> <data>
 
@@ -1021,18 +962,13 @@
           non-tied parameter values. <data> should be replaced with the following syntax: <c3> <c2> <c1> <c0>
     """
 
->>>>>>> 71e1eb0e
     @dataclass(config=Config)
     class Record(RavenCommand):
         name: str
         expr: Expression
 
         def to_rv(self):
-<<<<<<< HEAD
-            # Collect coefficients. Will raise if non-linear expression is given.
-=======
             # Collect coefficients. Will raise error if non-linear expression is given.
->>>>>>> 71e1eb0e
             coefs = CoefficientCollector()(self.expr)
 
             if 1 not in coefs:
@@ -1042,12 +978,8 @@
             params = [k for (k, v) in coefs.items() if isinstance(k, Variable)]
             np = len(params)
 
-<<<<<<< HEAD
-            data = [coefs[c] for c in params + [1]]
-=======
             # The coefficients are in reverse order.
             data = [coefs[c] for c in params[::-1] + [1]]
->>>>>>> 71e1eb0e
             if np == 2:
                 data.insert(0, 0)
 
