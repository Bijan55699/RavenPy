--- conflicted
+++ resolved
@@ -24,9 +24,6 @@
 import ravenpy
 from ravenpy.config.importers import extract_nc_data
 
-<<<<<<< HEAD
-from .rv import RV, RVI, Ost, RVFile, get_states, isinstance_namedtuple, parse_solution
-=======
 from .commands import (
     DataCommand,
     GriddedForcingCommand,
@@ -47,7 +44,6 @@
     isinstance_namedtuple,
     parse_solution,
 )
->>>>>>> 2a5de8c4
 
 RAVEN_EXEC_PATH = os.getenv("RAVENPY_RAVEN_BINARY_PATH") or shutil.which("raven")
 OSTRICH_EXEC_PATH = os.getenv("RAVENPY_OSTRICH_BINARY_PATH") or shutil.which("ostrich")
@@ -279,8 +275,8 @@
                     setattr(obj, key, value)
                 assigned = True
 
-        # if not assigned:
-        #     raise AttributeError("No configuration key named {}".format(key))
+        if not assigned:
+            raise AttributeError("No configuration key named {}".format(key))
 
     def derived_parameters(self):
         """Subclassed by emulators. Defines model parameters that are a function of other parameters."""
