--- conflicted
+++ resolved
@@ -105,13 +105,8 @@
         if not self.rvc.hru_states:
             # If self.rvc.hru_states is set, it means that we are using `resume()` and we don't
             # want to interfere
-<<<<<<< HEAD
             for hru in self.config.rvh.hrus:
-                if isinstance(hru, GR4JCN.LandHRU):
-=======
-            for hru in self.rvh.hrus:
                 if isinstance(hru, GR4JCN.LandHRU) or hru._hru_type == "land":
->>>>>>> 2a5de8c4
                     self.rvc.hru_states[hru.hru_id] = HRUState(
                         index=hru.hru_id, soil0=soil0, soil1=soil1
                     )
