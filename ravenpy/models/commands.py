<<<<<<< HEAD
from dataclasses import asdict, dataclass, make_dataclass
from textwrap import dedent
from typing import Any, List, NamedTuple, Tuple
=======
from dataclasses import asdict, dataclass, field
from textwrap import dedent
from typing import Dict, Tuple
>>>>>>> c8863974

INDENT = " " * 4


<<<<<<< HEAD
class Command:
    def __format__(self, format_spec):
=======
class RavenConfig:
    def __str__(self):
>>>>>>> c8863974
        return self.to_rv()


@dataclass
<<<<<<< HEAD
class SubBasinsCommandRecord(Command):
=======
class SubBasinsCommandRecord(RavenConfig):
>>>>>>> c8863974
    """Record to populate RVH :SubBasins command internal table."""

    subbasin_id: int = 0
    name: str = "sub_XXX"
    downstream_id: int = 0
    profile: str = "chn_XXX"
    reach_length: float = 0
    gauged: bool = False

    def to_rv(self):
        d = asdict(self)
        d["reach_length"] = d["reach_length"] if d["reach_length"] else "ZERO-"
        d["gauged"] = int(d["gauged"])
        return " ".join(map(str, d.values()))


@dataclass
<<<<<<< HEAD
class SubBasinsCommand(Command):
    """:SubBasins command (RVH)."""

    subbasins: Tuple[SubBasinsCommandRecord] = ()

    def to_rv(self):
        pat = """
        :SubBasins
            :Attributes   ID NAME DOWNSTREAM_ID PROFILE REACH_LENGTH  GAUGED
            :Units      none none          none    none           km    none
            {subbasin_records}
        :EndSubBasins
        """
        recs = [f"\t{sb}" for sb in self.subbasins]
        return dedent(pat).format(subbasin_records="\n".join(recs))


@dataclass
class HRUsCommandRecord(Command):
=======
class SubBasinsCommand(RavenConfig):
    """:SubBasins command (RVH)."""

    subbasins: Tuple[SubBasinsCommandRecord] = ()

    template = """
    :SubBasins
        :Attributes   ID NAME DOWNSTREAM_ID PROFILE REACH_LENGTH  GAUGED
        :Units      none none          none    none           km    none
        {subbasin_records}
    :EndSubBasins
    """

    def to_rv(self):
        recs = [f"    {sb}" for sb in self.subbasins]
        return dedent(self.template).format(subbasin_records="\n".join(recs))


@dataclass
class HRUsCommandRecord(RavenConfig):
>>>>>>> c8863974
    """Record to populate :HRUs command internal table (RVH)."""

    hru_id: int = 0
    area: float = 0  # km^2
    elevation: float = 0  # meters
    latitude: float = 0
    longitude: float = 0
    subbasin_id: int = 0
    land_use_class: str = ""
    veg_class: str = ""
    soil_profile: str = ""
    aquifer_profile: str = ""
    terrain_class: str = ""
    slope: float = 0.0
    aspect: float = 0.0

    def to_rv(self):
        d = asdict(self)
        return " ".join(map(str, d.values()))


@dataclass
<<<<<<< HEAD
class HRUsCommand(Command):
    """:HRUs command (RVH)."""

    hrus: Tuple[HRUsCommandRecord] = ()

    def to_rv(self):
        pat = """
        :HRUs
            :Attributes      AREA  ELEVATION       LATITUDE      LONGITUDE BASIN_ID       LAND_USE_CLASS           VEG_CLASS      SOIL_PROFILE  AQUIFER_PROFILE TERRAIN_CLASS      SLOPE     ASPECT
            :Units            km2          m            deg            deg     none                  none               none              none             none          none        deg       degN
            {hru_records}
        :EndHRUs
        """
        recs = [f"{INDENT}{hru}" for hru in self.hrus]
        return dedent(pat).format(hru_records="\n".join(recs))


@dataclass
class ReservoirCommand(Command):
=======
class HRUsCommand(RavenConfig):
    """:HRUs command (RVH)."""

    hrus: Tuple[HRUsCommandRecord] = ()

    template = """
    :HRUs
        :Attributes      AREA  ELEVATION       LATITUDE      LONGITUDE BASIN_ID       LAND_USE_CLASS           VEG_CLASS      SOIL_PROFILE  AQUIFER_PROFILE TERRAIN_CLASS      SLOPE     ASPECT
        :Units            km2          m            deg            deg     none                  none               none              none             none          none        deg       degN
        {hru_records}
    :EndHRUs
    """

    def to_rv(self):
        recs = [f"    {hru}" for hru in self.hrus]
        return dedent(self.template).format(hru_records="\n".join(recs))


@dataclass
class ReservoirCommand(RavenConfig):
>>>>>>> c8863974
    """:Reservoir command (RVH)."""

    subbasin_id: int = 0
    hru_id: int = 0
    name: str = "Lake_XXX"
    weir_coefficient: float = 0
    crest_width: float = 0
    max_depth: float = 0
    lake_area: float = 0

    template = """
    :Reservoir {name}
        :SubBasinID {subbasin_id}
        :HRUID {hru_id}
        :Type RESROUTE_STANDARD
        :WeirCoefficient {weir_coefficient}
        :CrestWidth {crest_width}
        :MaxDepth {max_depth}
        :LakeArea {lake_area}
    :EndReservoir
    """

    def to_rv(self):
<<<<<<< HEAD
        pat = """
        :Reservoir {name}
            :SubBasinID {subbasin_id}
            :HRUID {hru_id}
            :Type RESROUTE_STANDARD
            :WeirCoefficient {weir_coefficient}
            :CrestWidth {crest_width}
            :MaxDepth {max_depth}
            :LakeArea {lake_area}
        :EndReservoir
        """
        d = asdict(self)
        return dedent(pat).format(**d)


@dataclass
class ReservoirList(Command):
=======
        d = asdict(self)
        return dedent(self.template).format(**d)


@dataclass
class ReservoirList(RavenConfig):
>>>>>>> c8863974
    """Sequence of :Reservoir commands."""

    reservoirs: Tuple[ReservoirCommand] = ()

    def to_rv(self):
<<<<<<< HEAD
        return "\n\n".join([r.to_rv() for r in self.reservoirs])


@dataclass
class SubBasinGroupCommand(Command):
=======
        return "\n\n".join(map(str, self.reservoirs))


@dataclass
class SubBasinGroupCommand(RavenConfig):
>>>>>>> c8863974
    """:SubBasinGroup command (RVH)."""

    name: str = ""
    subbasin_ids: Tuple[int] = ()
<<<<<<< HEAD

    def to_rv(self):
        pat = """
        :SubBasinGroup {name}
            {subbasin_ids}
        :EndSubBasinGroup
        """
        d = asdict(self)
        d["subbasin_ids"] = map(str, self.subbasin_ids)
        return dedent(pat).format(**d)


@dataclass
class ChannelProfileCommand(Command):
=======

    template = """
    :SubBasinGroup {name}
        {subbasin_ids}
    :EndSubBasinGroup
    """

    def to_rv(self):
        d = asdict(self)
        d["subbasin_ids"] = map(str, self.subbasin_ids)
        return dedent(self.template).format(**d)


@dataclass
class ChannelProfileCommand(RavenConfig):
>>>>>>> c8863974
    """:ChannelProfile command (RVP)."""

    name: str = "chn_XXX"
    bed_slope: float = 0
    survey_points: Tuple[Tuple[float, float]] = ()
    roughness_zones: Tuple[Tuple[float, float]] = ()
<<<<<<< HEAD

    def to_rv(self):
        pat = """
        :ChannelProfile {name}
            :Bedslope {bed_slope}
            :SurveyPoints
            {survey_points}
            :EndSurveyPoints
            :RoughnessZones
            {roughness_zones}
            :EndRoughnessZones
        :EndChannelProfile
        """
        d = asdict(self)
        d["survey_points"] = "\n".join(
            f"{INDENT}{INDENT}{p[0]} {p[1]}" for p in d["survey_points"]
        )
        d["roughness_zones"] = "\n".join(
            f"{INDENT}{INDENT}{z[0]} {z[1]}" for z in d["roughness_zones"]
        )
        return dedent(pat).format(**d)


@dataclass
class ChannelProfileList(Command):
    channel_profiles: Tuple[ChannelProfileCommand] = ()

    def to_rv(self):
        return "\n\n".join([cp.to_rv() for cp in self.channel_profiles])


@dataclass
class GridWeightsCommand(Command):
=======

    template = """
    :ChannelProfile {name}
        :Bedslope {bed_slope}
        :SurveyPoints
        {survey_points}
        :EndSurveyPoints
        :RoughnessZones
        {roughness_zones}
        :EndRoughnessZones
    :EndChannelProfile
    """

    def to_rv(self):
        d = asdict(self)
        d["survey_points"] = "\n".join(
            f"{INDENT * 2}{p[0]} {p[1]}" for p in d["survey_points"]
        )
        d["roughness_zones"] = "\n".join(
            f"{INDENT * 2}{z[0]} {z[1]}" for z in d["roughness_zones"]
        )
        return dedent(self.template).format(**d)


@dataclass
class ChannelProfileList:
    channel_profiles: Tuple[ChannelProfileCommand] = ()

    def to_rv(self):
        return "\n\n".join(map(str, self.channel_profiles))


@dataclass
class GridWeightsCommand(RavenConfig):
>>>>>>> c8863974
    """:GridWeights command."""

    number_hrus: int = 0
    number_grid_cells: int = 0
    data: Tuple[Tuple[int, int, float]] = ()
<<<<<<< HEAD

    def to_rv(self, indent_level=0):
        indent = INDENT * indent_level
        pat = """
        {indent}:GridWeights
        {indent}    :NumberHRUs {number_hrus}
        {indent}    :NumberGridCells {number_grid_cells}
        {data}
        {indent}:EndGridWeights
        """
        d = asdict(self)
        d["indent"] = indent
        d["data"] = "\n".join(
            f"{indent}{INDENT}{p[0]} {p[1]} {p[2]}" for p in self.data
        )
        return dedent(pat).format(**d)


@dataclass
class GriddedForcingCommand(Command):
=======

    template = """
    {indent}:GridWeights
    {indent}    :NumberHRUs {number_hrus}
    {indent}    :NumberGridCells {number_grid_cells}
    {data}
    {indent}:EndGridWeights
    """

    def to_rv(self, indent_level=0):
        indent = INDENT * indent_level
        d = asdict(self)
        d["indent"] = indent
        d["data"] = "\n".join(f"{indent}    {p[0]} {p[1]} {p[2]}" for p in self.data)
        return dedent(self.template).format(**d)


@dataclass
class GriddedForcingCommand(RavenConfig):
>>>>>>> c8863974
    """:GriddedForcing command (RVT)."""

    name: str = ""
    forcing_type: str = ""
    file_name_nc: str = ""
    var_name_nc: str = ""
    dim_names_nc: Tuple[str, str, str] = ("x", "y", "t")
    grid_weights: GridWeightsCommand = None

    template = """
    :GriddedForcing {name}
        :ForcingType {forcing_type}
        :FileNameNC {file_name_nc}
        :VarNameNC {var_name_nc}
        :DimNamesNC {dim_names_nc}
        {grid_weights}
    :EndGriddedForcing
    """

    def to_rv(self):
<<<<<<< HEAD
        pat = """
        :GriddedForcing {name}
            :ForcingType {forcing_type}
            :FileNameNC {file_name_nc}
            :VarNameNC {var_name_nc}
            :DimNamesNC {dim_names_nc_str}
            {grid_weights}
        :EndGriddedForcing
        """
        d = asdict(self)
        d["dim_names_nc_str"] = " ".join(self.dim_names_nc)
        # asdict seems to recurse... bummer
        d["grid_weights"] = self.grid_weights.to_rv()
        return dedent(pat).format(**d)


@dataclass
class BaseValueCommand(Command):
    tag: str = ""
    value: Any = None

    def to_rv(self):
        pat = ":{tag} {value}"
        return pat.format(**asdict(self))


@dataclass
class BaseBooleanCommand(Command):
    tag: str = ""
    value: bool = False

    def to_rv(self):
        pat = ":{tag}"
        return pat.format(tag=self.tag) if self.value else ""


@dataclass
class LinearTransform(Command):
    scale: float = 1
    offset: float = 0

    def to_rv(self):
        pat = ":LinearTransform {slope:.15f} {intercept:.15f}"
        return pat.format(**asdict(self))


@dataclass
class DataCommand(Command):
    var = None
    path = None
    var_name = None
    units = None
    scale_factor = None
    add_offset = None
    time_shift = None
    dimensions = None
    index = None
    linear_transform = None

    runits = None
    raven_name = None
    site = None
    deaccumulate = None

    def to_rv(self):
        pat = """
        :{kind} {raven_name} {site} {runits}
            :ReadFromNetCDF
                :FileNameNC      {path}
                :VarNameNC       {var_name}
                :DimNamesNC      {dimensions}
                :StationIdx      {index}
                {time_shift}
                {linear_transform}
                {deaccumulate}
            :EndReadFromNetCDF
        :End{kind}
        """
        d = asdict(self)
        d["kind"] = (
            "ObservationData"
            if self.var == "water_volume_transport_in_river_channel"
            else "Data"
=======
        d = asdict(self)
        d["dim_names_nc"] = " ".join(self.dim_names_nc)
        d["grid_weights"] = self.grid_weights
        return dedent(self.template).format(**d)


@dataclass
class HRUStateVariableTableCommandRecord(RavenConfig):
    index: int = 1
    surface_water: float = 0
    atmosphere: float = 0
    atmos_precip: float = 0
    ponded_water: float = 0
    soil0: float = 0
    soil1: float = 0
    soil2: float = 0
    soil3: float = 0
    snow_temp: float = 0
    snow: float = 0
    snow_cover: float = 0
    aet: float = 0
    convolution0: float = 0
    convolution1: float = 0
    conv_stor0: float = 0
    conv_stor1: float = 0
    conv_stor2: float = 0
    conv_stor3: float = 0
    conv_stor4: float = 0
    conv_stor5: float = 0
    conv_stor6: float = 0
    conv_stor7: float = 0
    conv_stor8: float = 0
    conv_stor9: float = 0
    conv_stor10: float = 0
    conv_stor11: float = 0
    conv_stor12: float = 0
    conv_stor13: float = 0
    conv_stor14: float = 0
    conv_stor15: float = 0
    conv_stor16: float = 0
    conv_stor17: float = 0
    conv_stor18: float = 0
    conv_stor19: float = 0
    conv_stor20: float = 0
    conv_stor21: float = 0
    conv_stor22: float = 0
    conv_stor23: float = 0
    conv_stor24: float = 0
    conv_stor25: float = 0
    conv_stor26: float = 0
    conv_stor27: float = 0
    conv_stor28: float = 0
    conv_stor29: float = 0
    conv_stor30: float = 0
    conv_stor31: float = 0
    conv_stor32: float = 0
    conv_stor33: float = 0
    conv_stor34: float = 0
    conv_stor35: float = 0
    conv_stor36: float = 0
    conv_stor37: float = 0
    conv_stor38: float = 0
    conv_stor39: float = 0
    conv_stor40: float = 0
    conv_stor41: float = 0
    conv_stor42: float = 0
    conv_stor43: float = 0
    conv_stor44: float = 0
    conv_stor45: float = 0
    conv_stor46: float = 0
    conv_stor47: float = 0
    conv_stor48: float = 0
    conv_stor49: float = 0
    conv_stor50: float = 0
    conv_stor51: float = 0
    conv_stor52: float = 0
    conv_stor53: float = 0
    conv_stor54: float = 0
    conv_stor55: float = 0
    conv_stor56: float = 0
    conv_stor57: float = 0
    conv_stor58: float = 0
    conv_stor59: float = 0
    conv_stor60: float = 0
    conv_stor61: float = 0
    conv_stor62: float = 0
    conv_stor63: float = 0
    conv_stor64: float = 0
    conv_stor65: float = 0
    conv_stor66: float = 0
    conv_stor67: float = 0
    conv_stor68: float = 0
    conv_stor69: float = 0
    conv_stor70: float = 0
    conv_stor71: float = 0
    conv_stor72: float = 0
    conv_stor73: float = 0
    conv_stor74: float = 0
    conv_stor75: float = 0
    conv_stor76: float = 0
    conv_stor77: float = 0
    conv_stor78: float = 0
    conv_stor79: float = 0
    conv_stor80: float = 0
    conv_stor81: float = 0
    conv_stor82: float = 0
    conv_stor83: float = 0
    conv_stor84: float = 0
    conv_stor85: float = 0
    conv_stor86: float = 0
    conv_stor87: float = 0
    conv_stor88: float = 0
    conv_stor89: float = 0
    conv_stor90: float = 0
    conv_stor91: float = 0
    conv_stor92: float = 0
    conv_stor93: float = 0
    conv_stor94: float = 0
    conv_stor95: float = 0
    conv_stor96: float = 0
    conv_stor97: float = 0
    conv_stor98: float = 0
    conv_stor99: float = 0

    def to_rv(self):
        return ",".join(map(repr, asdict(self).values()))


@dataclass
class HRUStateVariableTableCommand(RavenConfig):
    """Initial condition for a given HRU."""

    template = """
    :HRUStateVariableTable
    :Attributes,SURFACE_WATER,ATMOSPHERE,ATMOS_PRECIP,PONDED_WATER,SOIL[0],SOIL[1],SOIL[2],SOIL[3],SNOW_TEMP,SNOW,SNOW_COVER,AET,CONVOLUTION[0],CONVOLUTION[1],CONV_STOR[0],CONV_STOR[1],CONV_STOR[2],CONV_STOR[3],CONV_STOR[4],CONV_STOR[5],CONV_STOR[6],CONV_STOR[7],CONV_STOR[8],CONV_STOR[9],CONV_STOR[10],CONV_STOR[11],CONV_STOR[12],CONV_STOR[13],CONV_STOR[14],CONV_STOR[15],CONV_STOR[16],CONV_STOR[17],CONV_STOR[18],CONV_STOR[19],CONV_STOR[20],CONV_STOR[21],CONV_STOR[22],CONV_STOR[23],CONV_STOR[24],CONV_STOR[25],CONV_STOR[26],CONV_STOR[27],CONV_STOR[28],CONV_STOR[29],CONV_STOR[30],CONV_STOR[31],CONV_STOR[32],CONV_STOR[33],CONV_STOR[34],CONV_STOR[35],CONV_STOR[36],CONV_STOR[37],CONV_STOR[38],CONV_STOR[39],CONV_STOR[40],CONV_STOR[41],CONV_STOR[42],CONV_STOR[43],CONV_STOR[44],CONV_STOR[45],CONV_STOR[46],CONV_STOR[47],CONV_STOR[48],CONV_STOR[49],CONV_STOR[50],CONV_STOR[51],CONV_STOR[52],CONV_STOR[53],CONV_STOR[54],CONV_STOR[55],CONV_STOR[56],CONV_STOR[57],CONV_STOR[58],CONV_STOR[59],CONV_STOR[60],CONV_STOR[61],CONV_STOR[62],CONV_STOR[63],CONV_STOR[64],CONV_STOR[65],CONV_STOR[66],CONV_STOR[67],CONV_STOR[68],CONV_STOR[69],CONV_STOR[70],CONV_STOR[71],CONV_STOR[72],CONV_STOR[73],CONV_STOR[74],CONV_STOR[75],CONV_STOR[76],CONV_STOR[77],CONV_STOR[78],CONV_STOR[79],CONV_STOR[80],CONV_STOR[81],CONV_STOR[82],CONV_STOR[83],CONV_STOR[84],CONV_STOR[85],CONV_STOR[86],CONV_STOR[87],CONV_STOR[88],CONV_STOR[89],CONV_STOR[90],CONV_STOR[91],CONV_STOR[92],CONV_STOR[93],CONV_STOR[94],CONV_STOR[95],CONV_STOR[96],CONV_STOR[97],CONV_STOR[98],CONV_STOR[99]
        :Units,mm,mm,mm,mm,mm,mm,mm,mm,C,mm,0-1,mm,mm,mm,mm,mm,mm,mm,mm,mm,mm,mm,mm,mm,mm,mm,mm,mm,mm,mm,mm,mm,mm,mm,mm,mm,mm,mm,mm,mm,mm,mm,mm,mm,mm,mm,mm,mm,mm,mm,mm,mm,mm,mm,mm,mm,mm,mm,mm,mm,mm,mm,mm,mm,mm,mm,mm,mm,mm,mm,mm,mm,mm,mm,mm,mm,mm,mm,mm,mm,mm,mm,mm,mm,mm,mm,mm,mm,mm,mm,mm,mm,mm,mm,mm,mm,mm,mm,mm,mm,mm,mm,mm,mm,mm,mm,mm,mm,mm,mm,mm,mm,mm,mm
        {hru_states}
    :EndHRUStateVariableTable
    """
    hru_states: Dict[int, HRUStateVariableTableCommandRecord] = field(
        default_factory=dict
    )

    def to_rv(self):
        return dedent(self.template).format(
            hru_states="\n".join(map(str, self.hru_states.values()))
        )


@dataclass
class BasinIndexCommand(RavenConfig):
    """Initial conditions for a flow segment."""

    template = """
    :BasinIndex {index},{name}
        :ChannelStorage, {channelstorage}
        :RivuletStorage, {rivuletstorage}
        :Qout,{nsegs},{qout},{qoutlast}
        :Qlat,{nQlatHist},{qlat},{qlatlast}
        :Qin ,{nQinHist}, {qin}
        """

    index: int = 1
    name: str = "watershed"
    channelstorage: float = 0
    rivuletstorage: float = 0
    qout: tuple = (0,)
    qoutlast: float = 0
    qlat: tuple = (0, 0, 0)
    qlatlast: float = 0
    qin: tuple = 20 * (0,)

    def to_rv(self):
        return (
            dedent(self.template)
            .format(
                **asdict(self),
                nsegs=len(self.qout),
                nQlatHist=len(self.qlat),
                nQinHist=len(self.qin),
            )
            .replace("(", "")
            .replace(")", "")
        )


@dataclass
class BasinStateVariablesCommand(RavenConfig):

    template = """
    :BasinStateVariables
        {basin_states_list}
    :EndBasinStateVariables
    """

    basin_states: Dict[int, BasinIndexCommand] = field(default_factory=dict)

    def to_rv(self):
        return dedent(self.template).format(
            basin_states_list="\n".join(map(str, self.basin_states.values()))
>>>>>>> c8863974
        )<|MERGE_RESOLUTION|>--- conflicted
+++ resolved
@@ -1,32 +1,17 @@
-<<<<<<< HEAD
-from dataclasses import asdict, dataclass, make_dataclass
-from textwrap import dedent
-from typing import Any, List, NamedTuple, Tuple
-=======
 from dataclasses import asdict, dataclass, field
 from textwrap import dedent
-from typing import Dict, Tuple
->>>>>>> c8863974
+from typing import Any, Dict, Tuple
 
 INDENT = " " * 4
 
 
-<<<<<<< HEAD
-class Command:
-    def __format__(self, format_spec):
-=======
 class RavenConfig:
     def __str__(self):
->>>>>>> c8863974
         return self.to_rv()
 
 
 @dataclass
-<<<<<<< HEAD
-class SubBasinsCommandRecord(Command):
-=======
 class SubBasinsCommandRecord(RavenConfig):
->>>>>>> c8863974
     """Record to populate RVH :SubBasins command internal table."""
 
     subbasin_id: int = 0
@@ -44,27 +29,6 @@
 
 
 @dataclass
-<<<<<<< HEAD
-class SubBasinsCommand(Command):
-    """:SubBasins command (RVH)."""
-
-    subbasins: Tuple[SubBasinsCommandRecord] = ()
-
-    def to_rv(self):
-        pat = """
-        :SubBasins
-            :Attributes   ID NAME DOWNSTREAM_ID PROFILE REACH_LENGTH  GAUGED
-            :Units      none none          none    none           km    none
-            {subbasin_records}
-        :EndSubBasins
-        """
-        recs = [f"\t{sb}" for sb in self.subbasins]
-        return dedent(pat).format(subbasin_records="\n".join(recs))
-
-
-@dataclass
-class HRUsCommandRecord(Command):
-=======
 class SubBasinsCommand(RavenConfig):
     """:SubBasins command (RVH)."""
 
@@ -85,7 +49,6 @@
 
 @dataclass
 class HRUsCommandRecord(RavenConfig):
->>>>>>> c8863974
     """Record to populate :HRUs command internal table (RVH)."""
 
     hru_id: int = 0
@@ -108,27 +71,6 @@
 
 
 @dataclass
-<<<<<<< HEAD
-class HRUsCommand(Command):
-    """:HRUs command (RVH)."""
-
-    hrus: Tuple[HRUsCommandRecord] = ()
-
-    def to_rv(self):
-        pat = """
-        :HRUs
-            :Attributes      AREA  ELEVATION       LATITUDE      LONGITUDE BASIN_ID       LAND_USE_CLASS           VEG_CLASS      SOIL_PROFILE  AQUIFER_PROFILE TERRAIN_CLASS      SLOPE     ASPECT
-            :Units            km2          m            deg            deg     none                  none               none              none             none          none        deg       degN
-            {hru_records}
-        :EndHRUs
-        """
-        recs = [f"{INDENT}{hru}" for hru in self.hrus]
-        return dedent(pat).format(hru_records="\n".join(recs))
-
-
-@dataclass
-class ReservoirCommand(Command):
-=======
 class HRUsCommand(RavenConfig):
     """:HRUs command (RVH)."""
 
@@ -149,7 +91,6 @@
 
 @dataclass
 class ReservoirCommand(RavenConfig):
->>>>>>> c8863974
     """:Reservoir command (RVH)."""
 
     subbasin_id: int = 0
@@ -173,70 +114,26 @@
     """
 
     def to_rv(self):
-<<<<<<< HEAD
-        pat = """
-        :Reservoir {name}
-            :SubBasinID {subbasin_id}
-            :HRUID {hru_id}
-            :Type RESROUTE_STANDARD
-            :WeirCoefficient {weir_coefficient}
-            :CrestWidth {crest_width}
-            :MaxDepth {max_depth}
-            :LakeArea {lake_area}
-        :EndReservoir
-        """
-        d = asdict(self)
-        return dedent(pat).format(**d)
-
-
-@dataclass
-class ReservoirList(Command):
-=======
         d = asdict(self)
         return dedent(self.template).format(**d)
 
 
 @dataclass
 class ReservoirList(RavenConfig):
->>>>>>> c8863974
     """Sequence of :Reservoir commands."""
 
     reservoirs: Tuple[ReservoirCommand] = ()
 
     def to_rv(self):
-<<<<<<< HEAD
-        return "\n\n".join([r.to_rv() for r in self.reservoirs])
-
-
-@dataclass
-class SubBasinGroupCommand(Command):
-=======
         return "\n\n".join(map(str, self.reservoirs))
 
 
 @dataclass
 class SubBasinGroupCommand(RavenConfig):
->>>>>>> c8863974
     """:SubBasinGroup command (RVH)."""
 
     name: str = ""
     subbasin_ids: Tuple[int] = ()
-<<<<<<< HEAD
-
-    def to_rv(self):
-        pat = """
-        :SubBasinGroup {name}
-            {subbasin_ids}
-        :EndSubBasinGroup
-        """
-        d = asdict(self)
-        d["subbasin_ids"] = map(str, self.subbasin_ids)
-        return dedent(pat).format(**d)
-
-
-@dataclass
-class ChannelProfileCommand(Command):
-=======
 
     template = """
     :SubBasinGroup {name}
@@ -252,48 +149,12 @@
 
 @dataclass
 class ChannelProfileCommand(RavenConfig):
->>>>>>> c8863974
     """:ChannelProfile command (RVP)."""
 
     name: str = "chn_XXX"
     bed_slope: float = 0
     survey_points: Tuple[Tuple[float, float]] = ()
     roughness_zones: Tuple[Tuple[float, float]] = ()
-<<<<<<< HEAD
-
-    def to_rv(self):
-        pat = """
-        :ChannelProfile {name}
-            :Bedslope {bed_slope}
-            :SurveyPoints
-            {survey_points}
-            :EndSurveyPoints
-            :RoughnessZones
-            {roughness_zones}
-            :EndRoughnessZones
-        :EndChannelProfile
-        """
-        d = asdict(self)
-        d["survey_points"] = "\n".join(
-            f"{INDENT}{INDENT}{p[0]} {p[1]}" for p in d["survey_points"]
-        )
-        d["roughness_zones"] = "\n".join(
-            f"{INDENT}{INDENT}{z[0]} {z[1]}" for z in d["roughness_zones"]
-        )
-        return dedent(pat).format(**d)
-
-
-@dataclass
-class ChannelProfileList(Command):
-    channel_profiles: Tuple[ChannelProfileCommand] = ()
-
-    def to_rv(self):
-        return "\n\n".join([cp.to_rv() for cp in self.channel_profiles])
-
-
-@dataclass
-class GridWeightsCommand(Command):
-=======
 
     template = """
     :ChannelProfile {name}
@@ -328,34 +189,11 @@
 
 @dataclass
 class GridWeightsCommand(RavenConfig):
->>>>>>> c8863974
     """:GridWeights command."""
 
     number_hrus: int = 0
     number_grid_cells: int = 0
     data: Tuple[Tuple[int, int, float]] = ()
-<<<<<<< HEAD
-
-    def to_rv(self, indent_level=0):
-        indent = INDENT * indent_level
-        pat = """
-        {indent}:GridWeights
-        {indent}    :NumberHRUs {number_hrus}
-        {indent}    :NumberGridCells {number_grid_cells}
-        {data}
-        {indent}:EndGridWeights
-        """
-        d = asdict(self)
-        d["indent"] = indent
-        d["data"] = "\n".join(
-            f"{indent}{INDENT}{p[0]} {p[1]} {p[2]}" for p in self.data
-        )
-        return dedent(pat).format(**d)
-
-
-@dataclass
-class GriddedForcingCommand(Command):
-=======
 
     template = """
     {indent}:GridWeights
@@ -375,7 +213,6 @@
 
 @dataclass
 class GriddedForcingCommand(RavenConfig):
->>>>>>> c8863974
     """:GriddedForcing command (RVT)."""
 
     name: str = ""
@@ -396,55 +233,47 @@
     """
 
     def to_rv(self):
-<<<<<<< HEAD
-        pat = """
-        :GriddedForcing {name}
-            :ForcingType {forcing_type}
-            :FileNameNC {file_name_nc}
-            :VarNameNC {var_name_nc}
-            :DimNamesNC {dim_names_nc_str}
-            {grid_weights}
-        :EndGriddedForcing
-        """
-        d = asdict(self)
-        d["dim_names_nc_str"] = " ".join(self.dim_names_nc)
-        # asdict seems to recurse... bummer
-        d["grid_weights"] = self.grid_weights.to_rv()
-        return dedent(pat).format(**d)
-
-
-@dataclass
-class BaseValueCommand(Command):
+        d = asdict(self)
+        d["dim_names_nc"] = " ".join(self.dim_names_nc)
+        d["grid_weights"] = self.grid_weights
+        return dedent(self.template).format(**d)
+
+
+@dataclass
+class BaseValueCommand(RavenConfig):
     tag: str = ""
     value: Any = None
 
-    def to_rv(self):
-        pat = ":{tag} {value}"
-        return pat.format(**asdict(self))
-
-
-@dataclass
-class BaseBooleanCommand(Command):
+    template = ":{tag} {value}"
+
+    def to_rv(self):
+        return self.template.format(**asdict(self))
+
+
+@dataclass
+class BaseBooleanCommand(RavenConfig):
     tag: str = ""
     value: bool = False
 
-    def to_rv(self):
-        pat = ":{tag}"
-        return pat.format(tag=self.tag) if self.value else ""
-
-
-@dataclass
-class LinearTransform(Command):
+    template = ":{tag}"
+
+    def to_rv(self):
+        return self.template.format(tag=self.tag) if self.value else ""
+
+
+@dataclass
+class LinearTransform(RavenConfig):
     scale: float = 1
     offset: float = 0
 
-    def to_rv(self):
-        pat = ":LinearTransform {slope:.15f} {intercept:.15f}"
-        return pat.format(**asdict(self))
-
-
-@dataclass
-class DataCommand(Command):
+    template = ":LinearTransform {slope:.15f} {intercept:.15f}"
+
+    def to_rv(self):
+        return self.template.format(**asdict(self))
+
+
+@dataclass
+class DataCommand(RavenConfig):
     var = None
     path = None
     var_name = None
@@ -461,29 +290,27 @@
     site = None
     deaccumulate = None
 
-    def to_rv(self):
-        pat = """
-        :{kind} {raven_name} {site} {runits}
-            :ReadFromNetCDF
-                :FileNameNC      {path}
-                :VarNameNC       {var_name}
-                :DimNamesNC      {dimensions}
-                :StationIdx      {index}
-                {time_shift}
-                {linear_transform}
-                {deaccumulate}
-            :EndReadFromNetCDF
-        :End{kind}
-        """
+    template = """
+    :{kind} {raven_name} {site} {runits}
+        :ReadFromNetCDF
+            :FileNameNC      {path}
+            :VarNameNC       {var_name}
+            :DimNamesNC      {dimensions}
+            :StationIdx      {index}
+            {time_shift}
+            {linear_transform}
+            {deaccumulate}
+        :EndReadFromNetCDF
+    :End{kind}
+    """
+
+    def to_rv(self):
         d = asdict(self)
         d["kind"] = (
             "ObservationData"
             if self.var == "water_volume_transport_in_river_channel"
             else "Data"
-=======
-        d = asdict(self)
-        d["dim_names_nc"] = " ".join(self.dim_names_nc)
-        d["grid_weights"] = self.grid_weights
+        )
         return dedent(self.template).format(**d)
 
 
@@ -681,5 +508,4 @@
     def to_rv(self):
         return dedent(self.template).format(
             basin_states_list="\n".join(map(str, self.basin_states.values()))
->>>>>>> c8863974
         )